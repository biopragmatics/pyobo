"""Tests for getting OBO."""

import unittest

import obonet
from curies import ReferenceTuple

from pyobo import Reference, Synonym, SynonymTypeDef, TypeDef, get_ontology
from pyobo.reader import (
    _chomp_specificity,
    _extract_definition,
    _extract_synonym,
    _quote_split,
    iterate_graph_synonym_typedefs,
    iterate_graph_typedefs,
    iterate_node_parents,
    iterate_node_properties,
    iterate_node_relationships,
    iterate_node_synonyms,
    iterate_node_xrefs,
)
<<<<<<< HEAD
from pyobo.struct.struct import acronym, default_reference
from pyobo.struct.typedef import is_conjugate_base_of
=======
from pyobo.struct.struct import acronym
from pyobo.utils.io import multidict
>>>>>>> fef4f59a
from tests.constants import TEST_CHEBI_OBO_PATH, chebi_patch


class TestUtils(unittest.TestCase):
    """Tests for util funcs."""

    def test_quote_split(self):
        """Test splitting on first quote."""
        cases = [
            (
                '"Brown-Pearce tumour" EXACT OMO:0003005 []',
                ("Brown-Pearce tumour", "EXACT OMO:0003005 []"),
            ),
            (
                '"DoguAnadoluKirmizisi" EXACT most_common_name []',
                ("DoguAnadoluKirmizisi", "EXACT most_common_name []"),
            ),
            (
                '"COP" EXACT ABBREVIATION [https://orcid.org/0000-0003-0113-912X, Orphanet:1302]',
                (
                    "COP",
                    "EXACT ABBREVIATION [https://orcid.org/0000-0003-0113-912X, Orphanet:1302]",
                ),
            ),
            (
                '"10*3.{copies}/mL" EXACT [] {http://purl.obolibrary.org/obo/NCIT_P383="AB", http://purl.obolibrary.org/obo/NCIT_P384="UCUM"}',
                (
                    "10*3.{copies}/mL",
                    'EXACT [] {http://purl.obolibrary.org/obo/NCIT_P383="AB", http://purl.obolibrary.org/obo/NCIT_P384="UCUM"}',
                ),
            ),
        ]
        for text, expected in cases:
            with self.subTest(text=text):
                self.assertEqual(expected, _quote_split(text))

    def test_chomp_specificity(self):
        """Test splitting on first quote."""
        cases = [
            ("EXACT OMO:0003005 []", ("EXACT", "OMO:0003005 []")),
            ("EXACT most_common_name []", ("EXACT", "most_common_name []")),
            ("NARROW OMO:0003005 []", ("NARROW", "OMO:0003005 []")),
            ("NARROW most_common_name []", ("NARROW", "most_common_name []")),
        ]
        for text, expected in cases:
            with self.subTest(text=text):
                self.assertEqual(expected, _chomp_specificity(text))


class TestParseObonet(unittest.TestCase):
    """Test parsing OBO."""

    @classmethod
    def setUpClass(cls) -> None:
        """Set up the test case with a mock ChEBI OBO."""
        cls.ontology = "chebi"
        cls.graph = obonet.read_obo(TEST_CHEBI_OBO_PATH)

    def test_get_graph_typedefs(self):
        """Test getting type definitions from an :mod:`obonet` graph."""
        pairs = {
            (typedef.prefix, typedef.identifier)
            for typedef in iterate_graph_typedefs(self.graph, ontology_prefix="chebi")
        }
        self.assertNotIn(
            ("chebi", "has_part"), pairs, msg="we're smarter than this now, gets ugpraded"
        )
        self.assertIn(("bfo", "0000051"), pairs)

    def test_get_graph_synonym_typedefs(self):
        """Test getting synonym type definitions from an :mod:`obonet` graph."""
        synonym_typedefs = sorted(
            iterate_graph_synonym_typedefs(self.graph, ontology_prefix=self.ontology),
        )
        self.assertEqual(
            sorted(
                [
                    SynonymTypeDef(
                        reference=Reference(
                            prefix="obo", identifier="chebi#IUPAC_NAME", name="IUPAC NAME"
                        )
                    ),
                    SynonymTypeDef(
                        reference=Reference(
                            prefix="obo", identifier="chebi#BRAND_NAME", name="BRAND NAME"
                        )
                    ),
                    SynonymTypeDef(
                        reference=Reference(prefix="obo", identifier="chebi#INN", name="INN")
                    ),
                ],
            ),
            synonym_typedefs,
        )

    def test_extract_definition(self):
        """Test extracting a definition."""
        expected_text = "Test Text."

        for s, expected_references in [
            (f'"{expected_text}"', []),
            (f'"{expected_text}" []', []),
            (f'"{expected_text}" [PMID:1234]', [Reference(prefix="pubmed", identifier="1234")]),
            (
                f'"{expected_text}" [PMID:1234, PMID:1235]',
                [
                    Reference(prefix="pubmed", identifier="1234"),
                    Reference(prefix="pubmed", identifier="1235"),
                ],
            ),
        ]:
            with self.subTest(s=s):
                actual_text, actual_references = _extract_definition(
                    s, node=Reference(prefix="chebi", identifier="XXX"), ontology_prefix="chebi"
                )
                self.assertEqual(expected_text, actual_text)
                self.assertEqual(expected_references, actual_references)

    def test_extract_definition_with_escapes(self):
        """Test extracting a definition with escapes in it."""
        expected_text = """The canonical 3' splice site has the sequence "AG"."""
        s = """"The canonical 3' splice site has the sequence \\"AG\\"." [PMID:1234]"""
        actual_text, actual_references = _extract_definition(
            s,
            strict=True,
            node=Reference(prefix="chebi", identifier="XXX"),
            ontology_prefix="chebi",
        )
        self.assertEqual(expected_text, actual_text)
        self.assertEqual([Reference(prefix="pubmed", identifier="1234")], actual_references)

    def test_extract_synonym(self):
        """Test extracting synonym strings."""
        iupac_typedef = SynonymTypeDef(reference=default_reference("chebi", "IUPAC_NAME"))
        synoynym_typedefs: dict[ReferenceTuple, SynonymTypeDef] = {
            iupac_typedef.pair: iupac_typedef,
            acronym.pair: acronym,
        }

        for expected_synonym, text in [
            (
                Synonym(
                    name="LTEC I",
                    specificity="EXACT",
                    type=iupac_typedef,
                    provenance=[Reference(prefix="orphanet", identifier="93938")],
                ),
                '"LTEC I" EXACT IUPAC_NAME [Orphanet:93938]',
            ),
            (
                Synonym(
                    name="LTEC I",
                    specificity="EXACT",
                    provenance=[Reference(prefix="orphanet", identifier="93938")],
                ),
                '"LTEC I" EXACT [Orphanet:93938]',
            ),
            (
                Synonym(
                    name="LTEC I",
                    specificity="EXACT",
                    provenance=[Reference(prefix="orphanet", identifier="93938")],
                ),
                '"LTEC I" [Orphanet:93938]',
            ),
            (
                Synonym(name="LTEC I", specificity="EXACT"),
                '"LTEC I" []',
            ),
            (
                Synonym(name="LTEC I", specificity="EXACT"),
                '"LTEC I"',
            ),
            (
                Synonym(name="HAdV-A", specificity="BROAD", type=acronym),
                '"HAdV-A" BROAD OMO:0003012 []',
            ),
            (
                Synonym(name="HAdV-A", specificity="BROAD", type=acronym),
                '"HAdV-A" BROAD omo:0003012 []',
            ),
            (
                Synonym(name="HAdV-A", specificity="BROAD", type=acronym),
                '"HAdV-A" BROAD omo:0003012',
            ),
            (
                Synonym(name="HAdV-A", specificity="EXACT", type=acronym),
                '"HAdV-A" OMO:0003012 []',
            ),
            (
                Synonym(name="HAdV-A", specificity="EXACT", type=acronym),
                '"HAdV-A" omo:0003012 []',
            ),
            (
                Synonym(name="HAdV-A", specificity="EXACT", type=acronym),
                '"HAdV-A" omo:0003012',
            ),
            (
                Synonym(name="HAdV-A", specificity="EXACT", type=acronym),
                '"HAdV-A" OMO:0003012',
            ),
            (
                Synonym(
                    name="acne inversa",
                    specificity="EXACT",
                    provenance=[
                        Reference(prefix="orcid", identifier="0000-0002-6601-2165"),
                        Reference(prefix="orphanet", identifier="387"),
                    ],
                ),
                '"acne inversa" EXACT [https://orcid.org/0000-0002-6601-2165, Orphanet:387]',
            ),
            (
                Synonym(
                    name="acne inversa",
                    specificity="EXACT",
                    provenance=[
                        Reference(prefix="orphanet", identifier="387"),
                        Reference(prefix="orcid", identifier="0000-0002-6601-2165"),
                    ],
                ),
                '"acne inversa" EXACT [Orphanet:387,https://orcid.org/0000-0002-6601-2165]',
            ),
        ]:
            with self.subTest(s=text):
                actual_synonym = _extract_synonym(
                    text,
                    synoynym_typedefs,
                    node=Reference(prefix="chebi", identifier="XXX"),
                    ontology_prefix="chebi",
                )
                self.assertIsNotNone(actual_synonym)
                self.assertIsInstance(actual_synonym, Synonym)
                self.assertEqual(expected_synonym.name, actual_synonym.name)
                self.assertEqual(expected_synonym.specificity, actual_synonym.specificity)
                self.assertEqual(expected_synonym.type.curie, actual_synonym.type.curie)
                self.assertEqual(
                    expected_synonym.provenance,
                    actual_synonym.provenance,
                    msg="different provenance",
                )
                self.assertEqual(expected_synonym.annotations, actual_synonym.annotations)

    def test_get_node_synonyms(self):
        """Test getting synonyms from a node in a :mod:`obonet` graph."""
        iupac_name = SynonymTypeDef(reference=default_reference("chebi", "IUPAC_NAME"))
        synoynym_typedefs = {
            iupac_name.pair: iupac_name,
        }
        data = self.graph.nodes["CHEBI:51990"]
        synonyms = list(
            iterate_node_synonyms(
                data=data,
                synonym_typedefs=synoynym_typedefs,
                ontology_prefix="chebi",
                node=Reference(prefix="chebi", identifier="XXX"),
            )
        )
        self.assertEqual(1, len(synonyms))
        synonym = synonyms[0]
        self.assertEqual(
            "N,N,N-tributylbutan-1-aminium fluoride", synonym.name, msg="name parsing failed"
        )
        self.assertEqual("EXACT", synonym.specificity, msg="specificity parsing failed")
        self.assertEqual(iupac_name, synonym.type)

    def test_get_node_properties(self):
        """Test getting properties from a node in a :mod:`obonet` graph."""
        data = self.graph.nodes["CHEBI:51990"]
        properties = list(iterate_node_properties(data))
        t_prop = "http://purl.obolibrary.org/obo/chebi/monoisotopicmass"
        self.assertIn(t_prop, {prop for prop, value in properties})
        self.assertEqual(1, sum(prop == t_prop for prop, value in properties))
        value = next(value for prop, value in properties if prop == t_prop)
        self.assertEqual("261.28318", value)

    def test_get_node_parents(self):
        """Test getting parents from a node in a :mod:`obonet` graph."""
        data = self.graph.nodes["CHEBI:51990"]
        parents = list(
            iterate_node_parents(
                data, node=Reference(prefix="chebi", identifier="XXX"), ontology_prefix="chebi"
            )
        )
        self.assertEqual(2, len(parents))
        self.assertEqual({"24060", "51992"}, {parent.identifier for parent in parents})
        self.assertEqual({"chebi"}, {parent.prefix for parent in parents})

    def test_get_node_xrefs(self):
        """Test getting parents from a node in a :mod:`obonet` graph."""
        data = self.graph.nodes["CHEBI:51990"]
        xrefs = list(
            iterate_node_xrefs(
                ontology_prefix="chebi",
                data=data,
                node=Reference(prefix="chebi", identifier="51990"),
            )
        )
        self.assertEqual(7, len(xrefs))
        # NOTE the prefixes are remapped by Bioregistry
        self.assertEqual({"pubmed", "cas", "reaxys"}, {xref.prefix for xref in xrefs})
        self.assertEqual(
            {
                ("reaxys", "3570522"),
                ("cas", "429-41-4"),
                ("pubmed", "21142041"),
                ("pubmed", "21517057"),
                ("pubmed", "22229781"),
                ("pubmed", "15074950"),
            },
            {(xref.prefix, xref.identifier) for xref in xrefs},
        )

    def test_get_node_relations(self):
        """Test getting relations from a node in a :mod:`obonet` graph."""
        data = self.graph.nodes["CHEBI:17051"]
        relations = list(
            iterate_node_relationships(
                data, node=Reference(prefix="chebi", identifier="XXX"), ontology_prefix="chebi"
            )
        )
        self.assertEqual(1, len(relations))
        typedef, target = relations[0]

        self.assertIsNotNone(target)
        self.assertIsInstance(target, Reference)
        self.assertEqual("chebi", target.prefix)
        self.assertEqual("29228", target.identifier)

        self.assertIsNotNone(typedef)
        self.assertIsInstance(typedef, Reference)
        self.assertNotEqual(
            ("chebi", "is_conjugate_base_of"), typedef.pair, msg="should get auto-upgraded to RO"
        )
        self.assertEqual(is_conjugate_base_of.pair, typedef.pair)


class TestGet(unittest.TestCase):
    """Test generation of OBO objects."""

    def setUp(self) -> None:
        """Set up the test with the mock ChEBI OBO file."""
        with chebi_patch:
            self.ontology = get_ontology("chebi")

    def test_get_terms(self):
        """Test getting an OBO document."""
        terms = list(self.ontology)
        self.assertEqual(18, len(terms))

    def test_get_id_alts_mapping(self):
        """Make sure the alternative ids are mapped properly.

        .. code-block::

            [Term]
            id: CHEBI:16042
            name: halide anion
            alt_id: CHEBI:5605
            alt_id: CHEBI:14384
        """
        id_alts_mapping = self.ontology.get_id_alts_mapping()
        self.assertNotIn("C00462", id_alts_mapping)
        self.assertIn("16042", id_alts_mapping, msg="halide anion alt_id fields not parsed")
        self.assertEqual({"5605", "14384"}, set(id_alts_mapping["16042"]))

    def test_iter_filtered_relations(self):
        """Test getting filtered relations w/ upgrade."""
        curie = "chebi:is_conjugate_base_of"
        for inp in [
            curie,
            ReferenceTuple.from_curie(curie),
            Reference.from_curie(curie),
            TypeDef.from_curie(curie),
        ]:
            with self.subTest(inp=inp):
                rr = multidict(
                    (term.reference, target)
                    for term, target in self.ontology.iterate_filtered_relations(inp)
                )
                term = Reference.from_curie("chebi:17051")
                self.assertIn(term, rr)
                self.assertIn(Reference.from_curie("chebi:29228"), rr[term])<|MERGE_RESOLUTION|>--- conflicted
+++ resolved
@@ -19,13 +19,9 @@
     iterate_node_synonyms,
     iterate_node_xrefs,
 )
-<<<<<<< HEAD
 from pyobo.struct.struct import acronym, default_reference
 from pyobo.struct.typedef import is_conjugate_base_of
-=======
-from pyobo.struct.struct import acronym
 from pyobo.utils.io import multidict
->>>>>>> fef4f59a
 from tests.constants import TEST_CHEBI_OBO_PATH, chebi_patch
 
 
