"""Test conversion from OBO to OFN."""

import unittest
from textwrap import dedent

from curies import vocabulary as v

from pyobo.struct import (
    Reference,
    SynonymTypeDef,
    Term,
    default_reference,
    make_ad_hoc_ontology,
)
from pyobo.struct.functional.obo_to_functional import get_ofn_from_obo


class TestConversion(unittest.TestCase):
    """Test conversion from OBO to OFN."""

    def test_simple_conversion(self) -> None:
        """Test conversion."""
        subset = default_reference("go", "SUBSET-1")
        synonym_typedef = SynonymTypeDef(reference=v.previous_name)
        term = Term(
            reference=Reference(prefix="go", identifier="1234567", name="test"),
            subsets=[subset],
        )
        term.append_synonym("test-synonym-1")
        term.append_synonym("test-synonym-2", type=synonym_typedef)
<<<<<<< HEAD
        term.append_synonym("test-synonym-3", type=synonym_typedef, language="en")
=======
        term.append_synonym("test-synonym-3", specificity="EXACT")
>>>>>>> eb88b1d2

        obo_ontology = make_ad_hoc_ontology(
            _ontology="go",
            _name="Gene Ontology",
            _data_version="30",
            _auto_generated_by="PyOBO",
            terms=[term],
            _subsetdefs=[(subset, "test subset 1")],
            _synonym_typedefs=[synonym_typedef],
            _root_terms=[term.reference],
            _idspaces={
                "GO": "http://purl.obolibrary.org/obo/GO_",
            },
        )
        ofn_ontology = get_ofn_from_obo(obo_ontology)
        self.assertEqual(
            dedent("""\
                Prefix(dcterms:=<http://purl.org/dc/terms/>)
                Prefix(GO:=<http://purl.obolibrary.org/obo/GO_>)
                Prefix(IAO:=<http://purl.obolibrary.org/obo/IAO_>)
                Prefix(obo:=<http://purl.obolibrary.org/obo/>)
                Prefix(oboInOwl:=<http://www.geneontology.org/formats/oboInOwl#>)
                Prefix(OMO:=<http://purl.obolibrary.org/obo/OMO_>)
                Prefix(owl:=<http://www.w3.org/2002/07/owl#>)
                Prefix(rdf:=<http://www.w3.org/1999/02/22-rdf-syntax-ns#>)
                Prefix(rdfs:=<http://www.w3.org/2000/01/rdf-schema#>)
                Prefix(xsd:=<http://www.w3.org/2001/XMLSchema#>)

                Ontology(<https://w3id.org/biopragmatics/resources/go/go.ofn> <https://w3id.org/biopragmatics/resources/go/30/go.ofn>
                Annotation(dcterms:title "Gene Ontology"^^xsd:string)
                Annotation(dcterms:license "CC-BY-4.0"^^xsd:string)
                Annotation(dcterms:description "The Gene Ontology project provides a controlled vocabulary to describe gene and gene product attributes in any organism."^^xsd:string)
                Annotation(IAO:0000700 GO:1234567)
                Annotation(owl:versionInfo "30"^^xsd:string)
                Annotation(oboInOwl:auto-generated-by "PyOBO"^^xsd:string)

                Declaration(AnnotationProperty(IAO:0000700))
                AnnotationAssertion(rdfs:label IAO:0000700 "has ontology root term")
                Declaration(AnnotationProperty(oboInOwl:SubsetProperty))
                Declaration(AnnotationProperty(obo:go#SUBSET-1))
                AnnotationAssertion(rdfs:label obo:go#SUBSET-1 "test subset 1")
                SubAnnotationPropertyOf(obo:go#SUBSET-1 oboInOwl:SubsetProperty)
                Declaration(AnnotationProperty(OMO:0003008))
                AnnotationAssertion(rdfs:label OMO:0003008 "previous name")
                SubAnnotationPropertyOf(OMO:0003008 oboInOwl:SynonymTypeProperty)
                Declaration(Class(GO:1234567))
                AnnotationAssertion(rdfs:label GO:1234567 "test")
                AnnotationAssertion(oboInOwl:inSubset GO:1234567 obo:go#SUBSET-1)
<<<<<<< HEAD
                AnnotationAssertion(oboInOwl:hasExactSynonym GO:1234567 "test-synonym-1")
                AnnotationAssertion(Annotation(oboInOwl:hasSynonymType OMO:0003008) oboInOwl:hasExactSynonym GO:1234567 "test-synonym-2")
                AnnotationAssertion(Annotation(oboInOwl:hasSynonymType OMO:0003008) oboInOwl:hasExactSynonym GO:1234567 "test-synonym-3"@en)
=======
                AnnotationAssertion(oboInOwl:hasRelatedSynonym GO:1234567 "test-synonym-1")
                AnnotationAssertion(Annotation(oboInOwl:hasSynonymType OMO:0003008) oboInOwl:hasRelatedSynonym GO:1234567 "test-synonym-2")
                AnnotationAssertion(oboInOwl:hasExactSynonym GO:1234567 "test-synonym-3")
>>>>>>> eb88b1d2
                )
            """).strip(),
            ofn_ontology.to_funowl().strip(),
        )<|MERGE_RESOLUTION|>--- conflicted
+++ resolved
@@ -28,11 +28,8 @@
         )
         term.append_synonym("test-synonym-1")
         term.append_synonym("test-synonym-2", type=synonym_typedef)
-<<<<<<< HEAD
-        term.append_synonym("test-synonym-3", type=synonym_typedef, language="en")
-=======
         term.append_synonym("test-synonym-3", specificity="EXACT")
->>>>>>> eb88b1d2
+        term.append_synonym("test-synonym-4", type=synonym_typedef, language="en")
 
         obo_ontology = make_ad_hoc_ontology(
             _ontology="go",
@@ -81,15 +78,10 @@
                 Declaration(Class(GO:1234567))
                 AnnotationAssertion(rdfs:label GO:1234567 "test")
                 AnnotationAssertion(oboInOwl:inSubset GO:1234567 obo:go#SUBSET-1)
-<<<<<<< HEAD
-                AnnotationAssertion(oboInOwl:hasExactSynonym GO:1234567 "test-synonym-1")
-                AnnotationAssertion(Annotation(oboInOwl:hasSynonymType OMO:0003008) oboInOwl:hasExactSynonym GO:1234567 "test-synonym-2")
-                AnnotationAssertion(Annotation(oboInOwl:hasSynonymType OMO:0003008) oboInOwl:hasExactSynonym GO:1234567 "test-synonym-3"@en)
-=======
                 AnnotationAssertion(oboInOwl:hasRelatedSynonym GO:1234567 "test-synonym-1")
                 AnnotationAssertion(Annotation(oboInOwl:hasSynonymType OMO:0003008) oboInOwl:hasRelatedSynonym GO:1234567 "test-synonym-2")
                 AnnotationAssertion(oboInOwl:hasExactSynonym GO:1234567 "test-synonym-3")
->>>>>>> eb88b1d2
+                AnnotationAssertion(Annotation(oboInOwl:hasSynonymType OMO:0003008) oboInOwl:hasRelatedSynonym GO:1234567 "test-synonym-4"@en)
                 )
             """).strip(),
             ofn_ontology.to_funowl().strip(),
