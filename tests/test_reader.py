--- conflicted
+++ resolved
@@ -952,7 +952,19 @@
             {(a.pair, b.pair) for a, b in term.get_mappings(include_xrefs=True)},
         )
 
-<<<<<<< HEAD
+    def test_default_relation(self):
+        """Test parsing a default relation."""
+        ontology = _read("""\
+            ontology: chebi
+
+            [Term]
+            id: CHEBI:100147
+            relationship: derives_from drugbank:DB00779
+        """)
+        term = self.get_only_term(ontology)
+        self.assertEqual(1, len(term.relationships))
+        self.assertIn(derives_from.reference, term.relationships)
+
     def test_doid_uri(self):
         """Test parsing DO's weird url prefixing."""
         ontology = _read("""\
@@ -965,20 +977,6 @@
         term = self.get_only_term(ontology)
         self.assertEqual(1, len(term.provenance))
         self.assertEqual(("wikipedia.en", "Hemangiosarcoma"), term.provenance[0].pair)
-=======
-    def test_default_relation(self):
-        """Test parsing a default relation."""
-        ontology = _read("""\
-            ontology: chebi
-
-            [Term]
-            id: CHEBI:100147
-            relationship: derives_from drugbank:DB00779
-        """)
-        term = self.get_only_term(ontology)
-        self.assertEqual(1, len(term.relationships))
-        self.assertIn(derives_from.reference, term.relationships)
->>>>>>> 15ff6671
 
 
 class TestVersionHandling(unittest.TestCase):
