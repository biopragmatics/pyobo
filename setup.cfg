##########################
# Setup.py Configuration #
##########################
[metadata]
name = pyobo
version = 0.2.14-dev
description = Handling and writing OBO
long_description = file: README.rst

# URLs associated with the project
url = https://github.com/pyobo/pyobo
download_url = https://github.com/pyobo/pyobo/releases
project_urls =
    Bug Tracker = https://github.com/pyobo/pyobo/issues
    Source Code = https://github.com/pyobo/pyobo

# Author information
author = Charles Tapley Hoyt
author_email = cthoyt@gmail.com
maintainer = Charles Tapley Hoyt
maintainer_email = cthoyt@gmail.com

# License Information
license = MIT
license_file = LICENSE

# Search tags
classifiers =
    Development Status :: 4 - Beta
    Environment :: Console
    Intended Audience :: Developers
    Intended Audience :: Science/Research
    License :: OSI Approved :: MIT License
    Operating System :: OS Independent
    Programming Language :: Python
    Programming Language :: Python :: 3.8
    Programming Language :: Python :: 3.7
    Programming Language :: Python :: 3.6
    Programming Language :: Python :: 3 :: Only
    Topic :: Scientific/Engineering :: Bio-Informatics
    Topic :: Scientific/Engineering :: Chemistry
keywords =
    Open Biomedical Ontologies
    OBO

[options]
install_requires =
    dataclasses; python_version < "3.7"
    obonet
    click
    tqdm
    pyyaml
    pandas
    requests
    protmapper
    more_itertools
    humanize
    tabulate
    scrapy
    sqlalchemy
    psycopg2-binary
    flask
    flask-bootstrap
    flask-admin
    flasgger
<<<<<<< HEAD
    Requests-OAuthlib
=======
    psutil
>>>>>>> dc7d1c11

# Random options
zip_safe = false
include_package_data = True
python_requires = >=3.6

# Where is my code
packages = find:
package_dir =
    = src

[options.packages.find]
where = src

[options.extras_require]
docs =
    sphinx
    sphinx-rtd-theme
    sphinx-click
    sphinx-autodoc-typehints

[options.entry_points]
console_scripts =
    pyobo = pyobo.cli:main
    recurify = pyobo.cli:recurify

pyobo.nomenclatures =
    cgnc             = pyobo.sources.cgnc:get_obo
    chembl.compound  = pyobo.sources.chembl:get_obo
    complexportal    = pyobo.sources.complexportal:get_obo
    conso            = pyobo.sources.conso:get_obo
    covid            = pyobo.sources.covid:get_obo
    drugbank         = pyobo.sources.drugbank:get_obo
    drugbank.salt    = pyobo.sources.drugbank_salt:get_obo
    drugcentral      = pyobo.sources.drugcentral:get_obo
    eccode           = pyobo.sources.expasy:get_obo
    hgnc             = pyobo.sources.hgnc:get_obo
    hgnc.genefamily  = pyobo.sources.hgncgenefamily:get_obo
    interpro         = pyobo.sources.interpro:get_obo
    itis             = pyobo.sources.itis:get_obo
    mesh             = pyobo.sources.mesh:get_obo
    mgi              = pyobo.sources.mgi:get_obo
    mirbase          = pyobo.sources.mirbase:get_obo
    mirbase.family   = pyobo.sources.mirbase_family:get_obo
    mirbase.mature   = pyobo.sources.mirbase_mature:get_obo
    msig             = pyobo.sources.msig:get_obo
    ncbigene         = pyobo.sources.ncbigene:get_obo
    npass            = pyobo.sources.npass:get_obo
    pathbank         = pyobo.sources.pathbank:get_obo
    pfam             = pyobo.sources.pfam:get_obo
    pfam.clan        = pyobo.sources.pfam_clan:get_obo
    pid.pathway      = pyobo.sources.pid:get_obo
    pubchem.compound = pyobo.sources.pubchem:get_obo
    reactome         = pyobo.sources.reactome:get_obo
    rgd              = pyobo.sources.rgd:get_obo
    sgd              = pyobo.sources.sgd:get_obo
    umls             = pyobo.sources.umls:get_obo
    wikipathways     = pyobo.sources.wikipathways:get_obo

pyobo.xrefs =
    cbms2019 = pyobo.xrefdb.sources.cbms2019:get_cbms2019_xrefs_df
    chembl   = pyobo.xrefdb.sources.chembl:get_chembl_xrefs_df
    compath  = pyobo.xrefdb.sources.compath:get_compath_xrefs_df
    famplex  = pyobo.xrefdb.sources.famplex:get_famplex_xrefs_df
    gilda    = pyobo.xrefdb.sources.gilda:get_gilda_xrefs_df
    intact   = pyobo.xrefdb.sources.intact:get_xrefs_df
    ncit     = pyobo.xrefdb.sources.ncit:get_ncit_xrefs_df
    pubchem  = pyobo.xrefdb.sources.pubchem:get_pubchem_mesh_df
    wikidata = pyobo.xrefdb.sources.wikidata:get_wikidata_xrefs_df


######################
# Doc8 Configuration #
# (doc8.ini)         #
######################
[doc8]
max-line-length = 120

##########################
# Coverage Configuration #
# (.coveragerc)          #
##########################
[coverage:run]
branch = True
source = pyobo
omit =
    tests/*
    docs/*

[coverage:paths]
source =
    src/pyobo
    .tox/*/lib/python*/site-packages/pyobo

[coverage:report]
show_missing = True
exclude_lines =
    def __str__
    def __repr__<|MERGE_RESOLUTION|>--- conflicted
+++ resolved
@@ -63,11 +63,8 @@
     flask-bootstrap
     flask-admin
     flasgger
-<<<<<<< HEAD
     Requests-OAuthlib
-=======
     psutil
->>>>>>> dc7d1c11
 
 # Random options
 zip_safe = false
