"""Constants for PyOBO."""

from __future__ import annotations

import logging
import re
from collections.abc import Callable
from pathlib import Path
from typing import Literal, NamedTuple, TypeAlias

import pystow
from typing_extensions import NotRequired, TypedDict

__all__ = [
    "DATABASE_DIRECTORY",
    "DEFAULT_PREFIX_MAP",
    "ONTOLOGY_GETTERS",
    "PROVENANCE_PREFIXES",
    "RAW_DIRECTORY",
    "SPECIES_REMAPPING",
    "DatabaseKwargs",
    "GetOntologyKwargs",
    "IterHelperHelperDict",
    "LookupKwargs",
    "OntologyFormat",
    "OntologyPathPack",
    "SlimGetOntologyKwargs",
    "check_should_cache",
    "check_should_force",
    "check_should_use_tqdm",
]

logger = logging.getLogger(__name__)

PYOBO_MODULE = pystow.module("pyobo")
RAW_MODULE = PYOBO_MODULE.module("raw")
RAW_DIRECTORY = RAW_MODULE.base
DATABASE_MODULE = PYOBO_MODULE.module("database")
DATABASE_DIRECTORY = DATABASE_MODULE.base

#: The directory inside an ontology cache where
#: large artifacts like OBO, OWL, JSON, etc. go
BUILD_SUBDIRECTORY_NAME = "build"
#: The directory inside an ontology cache where
#: small caches for alts, xrefs, names, etc. go
CACHE_SUBDIRECTORY_NAME = "cache"
#: the directory for caching relations
RELATION_SUBDIRECTORY_NAME = "relations"

SPECIES_REMAPPING = {
    "Canis familiaris": "Canis lupus familiaris",
}

GLOBAL_SKIP = {
    "rnao",
    "mo",  # deprecated
    "resid",  # deprecated
    "adw",  # deprecated
}

#: Default prefix
DEFAULT_PREFIX = "debio"
DEFAULT_PATTERN = re.compile("^\\d{7}$")

SOURCE_PREFIX = "source_ns"
SOURCE_ID = "source_id"
RELATION_PREFIX = "relation_ns"
RELATION_ID = "relation_id"
TARGET_PREFIX = "target_ns"
TARGET_ID = "target_id"
PROVENANCE = "source"
RELATION_COLUMNS = [
    SOURCE_PREFIX,
    SOURCE_ID,
    RELATION_PREFIX,
    RELATION_ID,
    TARGET_PREFIX,
    TARGET_ID,
]
XREF_COLUMNS = [SOURCE_PREFIX, SOURCE_ID, TARGET_PREFIX, TARGET_ID, PROVENANCE]

JAVERT_RECORD = "4021477"
JAVERT_FILE = "xrefs.tsv.gz"

OOH_NA_NA_RECORD = "4020486"
OOH_NA_NA_FILE = "names.tsv.gz"

SYNONYMS_RECORD = "4021482"
SYNONYMS_FILE = "synonyms.tsv.gz"

RELATIONS_RECORD = "4625167"
RELATIONS_FILE = "relations.tsv.gz"

PROPERTIES_RECORD = "4625172"
PROPERTIES_FILE = "properties.tsv.gz"

ALTS_DATA_RECORD = "4021476"
ALTS_FILE = "alts.tsv.gz"

DEFINITIONS_RECORD = "4637061"
DEFINITIONS_FILE = "definitions.tsv.gz"

TYPEDEFS_RECORD = "4644013"
TYPEDEFS_FILE = "typedefs.tsv.gz"

SPECIES_RECORD = "5334738"
SPECIES_FILE = "species.tsv.gz"

NCBITAXON_PREFIX = "ncbitaxon"
DATE_FORMAT = "%d:%m:%Y %H:%M"

#: Prefixes for resources that are considered as provenance
PROVENANCE_PREFIXES = {
    "pubmed",
    "pmc",
    "doi",
    "biorxiv",
    "chemrxiv",
    "wikipedia",
    "google.patent",
    "agricola",
    "cba",
    "ppr",
    "citexplore",
    "goc",
    "isbn",
    "issn",
}


class DatabaseKwargs(TypedDict):
    """Keyword arguments for database CLI functions."""

    #: Should strict identifier parsing be enabled?
    strict: bool
    #: Should re-download and re-processing be forced?
    force: bool
    #: Should re-processing be forced?
    force_process: bool

    #: Should a progress bar be used?
    use_tqdm: bool
    #: Skip all prefixes lexicographically sorted below the given prefix
    skip_below: str | None
    #: If true, skips prefixes that are ontologized as sources in PyOBO
    skip_pyobo: bool
    #: An enumerated set of prefixes to skip
    skip_set: set[str] | None


class SlimGetOntologyKwargs(TypedDict):
    """Keyword arguments for database CLI functions.

    These arguments are global during iteration over _all_ ontologies, whereas the
    additional ``version`` is added in the subclass below for specific instances when
    only a single ontology is requested.
    """

    #: Should strict identifier parsing be enabled?
    strict: NotRequired[bool]
    #: Should re-download and re-processing be forced?
    force: NotRequired[bool]
    #: Should re-processing be forced?
    force_process: NotRequired[bool]


class GetOntologyKwargs(SlimGetOntologyKwargs):
    """Represents the optional keyword arguments passed to :func:`pyobo.get_ontology`.

    This dictionary doesn't contain ``prefix`` since this is always explicitly handled.
    """

    #: The version of the ontology to get
    version: NotRequired[str | None]
    #: Should the cache be used?
    cache: NotRequired[bool]
    #: Should a progress bar be used?
    use_tqdm: NotRequired[bool]


def check_should_force(data: GetOntologyKwargs) -> bool:
    """Determine whether caching should be forced based on generic keyword arguments."""
    # note that this could be applied to the superclass of GetOntologyKwargs
    # but this function should only be used in the scope where GetOntologyKwargs
    # is appropriate.
    return data.get("force", False) or data.get("force_process", False)


def check_should_cache(data: GetOntologyKwargs) -> bool:
    """Determine whether caching should be done based on generic keyword arguments."""
    return data.get("cache", True)


def check_should_use_tqdm(data: GetOntologyKwargs) -> bool:
    """Determine whether caching should be done based on generic keyword arguments."""
    return data.get("use_tqdm", True)


class LookupKwargs(GetOntologyKwargs):
    """Represents all arguments passed to :func:`pyobo.get_ontology`.

    This dictionary does contain the ``prefix`` since it's used in the scope of CLI
    functions.
    """

    prefix: str


class IterHelperHelperDict(SlimGetOntologyKwargs):
    """Represents arguments needed when iterating over all ontologies.

    The explicitly defind arguments in this typed dict are used for the loop function
    :func:`iter_helper_helper` and the rest that are inherited get passed to
    :func:`pyobo.get_ontology` in each iteration.
    """

    #: Should a progress bar be used?
    use_tqdm: bool
    #: Skip all prefixes lexicographically sorted below the given prefix
    skip_below: str | None
    #: If true, skips prefixes that are ontologized as sources in PyOBO
    skip_pyobo: bool
    #: An enumerated set of prefixes to skip
    skip_set: set[str] | None


#: The ontology format
OntologyFormat: TypeAlias = Literal["obo", "owl", "json", "rdf", "skos", "jskos"]

#: from table 2 of the Functional OWL syntax definition
#: at https://www.w3.org/TR/owl2-syntax/#IRIs
DEFAULT_PREFIX_MAP = {
    "rdfs": "http://www.w3.org/2000/01/rdf-schema#",
    "rdf": "http://www.w3.org/1999/02/22-rdf-syntax-ns#",
    "xsd": "http://www.w3.org/2001/XMLSchema#",
    "owl": "http://www.w3.org/2002/07/owl#",
}


class OntologyPathPack(NamedTuple):
    """A format and path tuple."""

    #: The ontology format
    format: OntologyFormat
    #: The path to the ontology file
    path: Path


def _get_obo_download(prefix: str) -> str | None:
    import bioregistry

    return bioregistry.get_obo_download(prefix)


def _get_owl_download(prefix: str) -> str | None:
    import bioregistry

    return bioregistry.get_owl_download(prefix)


def _get_json_download(prefix: str) -> str | None:
    import bioregistry

    return bioregistry.get_json_download(prefix)


def _get_rdf_download(prefix: str) -> str | None:
    import bioregistry

    return bioregistry.get_rdf_download(prefix)


#: Functions that get ontology files. Order matters in this list,
#: since order implicitly defines priority
ONTOLOGY_GETTERS: list[tuple[OntologyFormat, Callable[[str], str | None]]] = [
<<<<<<< HEAD
    ("obo", bioregistry.get_obo_download),
    ("owl", bioregistry.get_owl_download),
    ("json", bioregistry.get_json_download),
    ("rdf", bioregistry.get_rdf_download),
    ("skos", bioregistry.get_skos_download),
    ("jskos", bioregistry.get_jskos_download),
=======
    ("obo", _get_obo_download),
    ("owl", _get_owl_download),
    ("json", _get_json_download),
    ("rdf", _get_rdf_download),
>>>>>>> 207b46e9
]<|MERGE_RESOLUTION|>--- conflicted
+++ resolved
@@ -270,20 +270,25 @@
     return bioregistry.get_rdf_download(prefix)
 
 
+def _get_skos_download(prefix: str) -> str | None:
+    import bioregistry
+
+    return bioregistry.get_skos_download(prefix)
+
+
+def _get_jskos_download(prefix: str) -> str | None:
+    import bioregistry
+
+    return bioregistry.get_jskos_download(prefix)
+
+
 #: Functions that get ontology files. Order matters in this list,
 #: since order implicitly defines priority
 ONTOLOGY_GETTERS: list[tuple[OntologyFormat, Callable[[str], str | None]]] = [
-<<<<<<< HEAD
-    ("obo", bioregistry.get_obo_download),
-    ("owl", bioregistry.get_owl_download),
-    ("json", bioregistry.get_json_download),
-    ("rdf", bioregistry.get_rdf_download),
-    ("skos", bioregistry.get_skos_download),
-    ("jskos", bioregistry.get_jskos_download),
-=======
     ("obo", _get_obo_download),
     ("owl", _get_owl_download),
     ("json", _get_json_download),
     ("rdf", _get_rdf_download),
->>>>>>> 207b46e9
+    ("skos", _get_skos_download),
+    ("jskos", _get_jskos_download),
 ]