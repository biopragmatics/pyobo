--- conflicted
+++ resolved
@@ -37,18 +37,15 @@
     # Xrefs
     'get_filtered_xrefs',
     'get_xrefs_df',
-<<<<<<< HEAD
     # Alt ids
     'get_id_to_alts',
     'get_alts_to_id',
     'get_primary_identifier',
-=======
     # Hierarchy
     'get_hierarchy',
     'get_subhierarchy',
     'get_descendants',
     'get_ancestors',
->>>>>>> 882ff89d
     # misc
     'iter_cached_obo',
 ]
@@ -235,7 +232,6 @@
     return _df_getter()
 
 
-<<<<<<< HEAD
 @lru_cache()
 def get_id_to_alts(prefix: str, **kwargs) -> Mapping[str, List[str]]:
     """Get alternate identifiers."""
@@ -263,7 +259,8 @@
 def get_primary_identifier(prefix: str, identifier: str) -> Optional[str]:
     """Get the primary identifier for an entity."""
     return get_alts_to_id(prefix).get(identifier)
-=======
+
+
 def get_hierarchy(
     prefix: str,
     *,
@@ -407,7 +404,6 @@
     sg = hierarchy.subgraph(curies).copy()
     logger.info('subgraph has %d nodes/%d edges', sg.number_of_nodes(), sg.number_of_edges())
     return sg
->>>>>>> 882ff89d
 
 
 def iter_cached_obo() -> List[Tuple[str, str]]:
