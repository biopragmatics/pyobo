--- conflicted
+++ resolved
@@ -12,7 +12,6 @@
 from .properties import get_edges_df, get_literal_properties
 from .utils import _get_pi
 from ..constants import GetOntologyKwargs
-from ..identifier_utils import wrap_norm_prefix
 from ..struct import has_member, has_part, is_a, member_of, part_of
 from ..struct.reference import Reference
 from ..struct.struct_utils import ReferenceHint, _ensure_ref
@@ -43,16 +42,7 @@
     *,
     extra_relations: Iterable[ReferenceHint] | None = None,
     properties: Iterable[ReferenceHint] | None = None,
-<<<<<<< HEAD
-    **kwargs: Unpack[HierarchyKwargs],
-=======
-    use_tqdm: bool = False,
-    force: bool = False,
-    force_process: bool = False,
-    version: str | None = None,
-    strict: bool = True,
-    cache: bool = True,
->>>>>>> 83b7f11f
+    **kwargs: Unpack[HierarchyKwargs],
 ) -> nx.DiGraph:
     """Get hierarchy of parents as a directed graph.
 
@@ -74,7 +64,6 @@
     """
     return _get_hierarchy_helper(
         prefix=prefix,
-<<<<<<< HEAD
         extra_relations=_tp(prefix, extra_relations),
         properties=_tp(prefix, properties),
         **kwargs,
@@ -84,43 +73,19 @@
 def _tp(prefix: str, references: Iterable[ReferenceHint] | None) -> tuple[Reference, ...]:
     return tuple(
         sorted(_ensure_ref(reference, ontology_prefix=prefix) for reference in references or [])
-=======
-        include_part_of=include_part_of,
-        include_has_member=include_has_member,
-        extra_relations=extra_relations_,
-        properties=properties_,
-        use_tqdm=use_tqdm,
-        force=force,
-        force_process=force_process,
-        version=version,
-        strict=strict,
-        cache=cache,
->>>>>>> 83b7f11f
     )
 
 
 @lru_cache
-@wrap_norm_prefix
 def _get_hierarchy_helper(
     prefix: str,
     *,
     extra_relations: tuple[Reference, ...],
     properties: tuple[Reference, ...],
-<<<<<<< HEAD
     include_part_of: bool = False,
     include_has_member: bool = False,
     use_tqdm: bool = False,
     **kwargs: Unpack[GetOntologyKwargs],
-=======
-    include_part_of: bool,
-    include_has_member: bool,
-    use_tqdm: bool,
-    force: bool = False,
-    force_process: bool = False,
-    version: str | None = None,
-    strict: bool = True,
-    cache: bool = True,
->>>>>>> 83b7f11f
 ) -> nx.DiGraph:
     predicates, reverse_predicates = _get_predicate_sets(
         extra_relations, include_part_of, include_has_member
