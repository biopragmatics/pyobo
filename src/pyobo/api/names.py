"""High-level API for nomenclature."""

from __future__ import annotations

import logging
import subprocess
from collections.abc import Callable, Mapping
from functools import lru_cache
from typing import TypeVar

from curies import Reference, ReferenceTuple

from .alts import get_primary_identifier
from .utils import get_version
from ..getters import NoBuildError, get_ontology
from ..identifier_utils import wrap_norm_prefix
from ..utils.cache import cached_collection, cached_mapping, cached_multidict
from ..utils.path import prefix_cache_join

__all__ = [
    "get_name",
    "get_name_by_curie",
    "get_ids",
    "get_id_name_mapping",
    "get_name_id_mapping",
    "get_definition",
    "get_id_definition_mapping",
    "get_synonyms",
    "get_id_synonyms_mapping",
    "get_obsolete",
]

logger = logging.getLogger(__name__)


def get_name_by_curie(curie: str, *, version: str | None = None) -> str | None:
    """Get the name for a CURIE, if possible."""
    reference = Reference.from_curie(curie)
    if version is None:
        version = get_version(reference.prefix)
    return get_name(reference, version=version)


X = TypeVar("X")

NO_BUILD_PREFIXES: set[str] = set()
NO_BUILD_LOGGED: set = set()


def _help_get(
    f: Callable[[str], Mapping[str, X]],
    prefix: str,
    identifier: str,
    force: bool = False,
    strict: bool = False,
    version: str | None = None,
) -> X | None:
    """Get the result for an entity based on a mapping maker function ``f``."""
    try:
        mapping = f(prefix, force=force, strict=strict, version=version)  # type:ignore
    except NoBuildError:
        if prefix not in NO_BUILD_PREFIXES:
            logger.warning("[%s] unable to look up results with %s", prefix, f)
            NO_BUILD_PREFIXES.add(prefix)
        return None
    except ValueError as e:
        if prefix not in NO_BUILD_PREFIXES:
            logger.warning("[%s] value error while looking up results with %s: %s", prefix, f, e)
            NO_BUILD_PREFIXES.add(prefix)
        return None

    if not mapping:
        if prefix not in NO_BUILD_PREFIXES:
            logger.warning("[%s] no results produced with %s", prefix, f)
            NO_BUILD_PREFIXES.add(prefix)
        return None

    primary_id = get_primary_identifier(prefix, identifier, version=version)
    return mapping.get(primary_id)


@wrap_norm_prefix
def get_name(
    prefix: str | Reference | ReferenceTuple,
    identifier: str | None = None,
    /,
    *,
    version: str | None = None,
) -> str | None:
    """Get the name for an entity."""
    if isinstance(prefix, ReferenceTuple | Reference):
        prefix, identifier = prefix.prefix, prefix.identifier
    return _help_get(get_id_name_mapping, prefix, identifier, version=version)  # type:ignore


@lru_cache
@wrap_norm_prefix
def get_ids(
    prefix: str,
    *,
    force: bool = False,
    strict: bool = False,
    version: str | None = None,
    force_process: bool = False,
) -> set[str]:
    """Get the set of identifiers for this prefix."""
    if prefix == "ncbigene":
        from ..sources.ncbigene import get_ncbigene_ids

        logger.info("[%s] loading name mappings", prefix)
        rv = get_ncbigene_ids()
        logger.info("[%s] done loading name mappings", prefix)
        return rv

    if version is None:
        version = get_version(prefix)
    path = prefix_cache_join(prefix, name="ids.tsv", version=version)

    @cached_collection(path=path, force=force or force_process)
    def _get_ids() -> set[str]:
        if force:
            logger.info("[%s v%s] forcing reload for names", prefix, version)
        else:
            logger.debug(
                "[%s v%s] no cached identifiers found. getting from OBO loader", prefix, version
            )
        ontology = get_ontology(
            prefix, force=force, strict=strict, version=version, rewrite=force_process
        )
        return ontology.get_ids()

    return set(_get_ids())


@lru_cache
@wrap_norm_prefix
def get_id_name_mapping(
    prefix: str,
    *,
    force: bool = False,
<<<<<<< HEAD
    force_process: bool = False,
    strict: bool = False,
    version: str | None = None,
=======
    strict: bool = False,
    version: str | None = None,
    force_process: bool = False,
>>>>>>> da8ca398
) -> Mapping[str, str]:
    """Get an identifier to name mapping for the OBO file."""
    if prefix == "ncbigene":
        from ..sources.ncbigene import get_ncbigene_id_to_name_mapping

        logger.info("[%s] loading name mappings", prefix)
        rv = get_ncbigene_id_to_name_mapping()
        logger.info("[%s] done loading name mappings", prefix)
        return rv

    if version is None:
        version = get_version(prefix)
    path = prefix_cache_join(prefix, name="names.tsv", version=version)

    @cached_mapping(path=path, header=[f"{prefix}_id", "name"], force=force or force_process)
    def _get_id_name_mapping() -> Mapping[str, str]:
        if force:
            logger.debug("[%s v%s] forcing reload for names", prefix, version)
        elif force_process:
            logger.debug("[%s v%s] forcing process for names", prefix, version)
        else:
            logger.debug("[%s v%s] no cached names found. getting from OBO loader", prefix, version)
        ontology = get_ontology(
            prefix, force=force, strict=strict, version=version, rewrite=force_process
        )
        return ontology.get_id_name_mapping()

    try:
        return _get_id_name_mapping()
    except NoBuildError:
        logger.debug("[%s] no build", prefix)
        return {}
    except (Exception, subprocess.CalledProcessError) as e:
        logger.exception("[%s v%s] could not load: %s", prefix, version, e)
        return {}


@lru_cache
@wrap_norm_prefix
def get_name_id_mapping(
    prefix: str, *, force: bool = False, version: str | None = None, force_process: bool = False
) -> Mapping[str, str]:
    """Get a name to identifier mapping for the OBO file."""
    id_name = get_id_name_mapping(
        prefix=prefix, force=force, version=version, force_process=force_process
    )
    return {v: k for k, v in id_name.items()}


@wrap_norm_prefix
def get_definition(
    prefix: str, identifier: str | None = None, *, version: str | None = None
) -> str | None:
    """Get the definition for an entity."""
    if identifier is None:
        prefix, _, identifier = prefix.rpartition(":")
    return _help_get(get_id_definition_mapping, prefix, identifier, version=version)


def get_id_definition_mapping(
    prefix: str,
    *,
    force: bool = False,
    strict: bool = False,
    version: str | None = None,
    force_process: bool = False,
) -> Mapping[str, str]:
    """Get a mapping of descriptions."""
    if version is None:
        version = get_version(prefix)
    path = prefix_cache_join(prefix, name="definitions.tsv", version=version)

    @cached_mapping(path=path, header=[f"{prefix}_id", "definition"], force=force or force_process)
    def _get_mapping() -> Mapping[str, str]:
        logger.info(
            "[%s v%s] no cached descriptions found. getting from OBO loader", prefix, version
        )
        ontology = get_ontology(
            prefix, force=force, strict=strict, version=version, rewrite=force_process
        )
        return ontology.get_id_definition_mapping()

    return _get_mapping()


def get_obsolete(
    prefix: str,
    *,
    force: bool = False,
    strict: bool = False,
    version: str | None = None,
    force_process: bool = False,
) -> set[str]:
    """Get the set of obsolete local unique identifiers."""
    if version is None:
        version = get_version(prefix)
    path = prefix_cache_join(prefix, name="obsolete.tsv", version=version)

    @cached_collection(path=path, force=force or force_process)
    def _get_obsolete() -> set[str]:
        ontology = get_ontology(
            prefix, force=force, strict=strict, version=version, rewrite=force_process
        )
        return ontology.get_obsolete()

    return set(_get_obsolete())


@wrap_norm_prefix
def get_synonyms(prefix: str, identifier: str) -> list[str] | None:
    """Get the synonyms for an entity."""
    return _help_get(get_id_synonyms_mapping, prefix, identifier)


@wrap_norm_prefix
def get_id_synonyms_mapping(
    prefix: str,
    *,
    force: bool = False,
    strict: bool = False,
    version: str | None = None,
    force_process: bool = False,
) -> Mapping[str, list[str]]:
    """Get the OBO file and output a synonym dictionary."""
    if version is None:
        version = get_version(prefix)
    path = prefix_cache_join(prefix, name="synonyms.tsv", version=version)

    @cached_multidict(path=path, header=[f"{prefix}_id", "synonym"], force=force or force_process)
    def _get_multidict() -> Mapping[str, list[str]]:
        logger.info("[%s v%s] no cached synonyms found. getting from OBO loader", prefix, version)
        ontology = get_ontology(
            prefix, force=force, strict=strict, version=version, rewrite=force_process
        )
        return ontology.get_id_synonyms_mapping()

    return _get_multidict()<|MERGE_RESOLUTION|>--- conflicted
+++ resolved
@@ -138,15 +138,9 @@
     prefix: str,
     *,
     force: bool = False,
-<<<<<<< HEAD
-    force_process: bool = False,
-    strict: bool = False,
-    version: str | None = None,
-=======
-    strict: bool = False,
-    version: str | None = None,
-    force_process: bool = False,
->>>>>>> da8ca398
+    strict: bool = False,
+    version: str | None = None,
+    force_process: bool = False,
 ) -> Mapping[str, str]:
     """Get an identifier to name mapping for the OBO file."""
     if prefix == "ncbigene":
