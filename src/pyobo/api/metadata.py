"""High-level API for metadata."""

import logging
<<<<<<< HEAD
from collections.abc import Mapping
=======
from functools import lru_cache
from typing import Any, cast
>>>>>>> 9e23da2c

from .utils import get_version
from ..getters import get_ontology
from ..identifier_utils import wrap_norm_prefix
from ..utils.cache import cached_json
from ..utils.path import prefix_cache_join

__all__ = [
    "get_metadata",
]

logger = logging.getLogger(__name__)


@wrap_norm_prefix
def get_metadata(
<<<<<<< HEAD
    prefix: str,
    *,
    force: bool = False,
    version: str | None = None,
    force_process: bool = False,
    strict: bool = True,
) -> Mapping[str, str]:
=======
    prefix: str, *, force: bool = False, version: str | None = None, force_process: bool = False
) -> dict[str, Any]:
>>>>>>> 9e23da2c
    """Get metadata for the ontology."""
    if version is None:
        version = get_version(prefix)
    path = prefix_cache_join(prefix, name="metadata.json", version=version)

    @cached_json(path=path, force=force or force_process)
    def _get_json() -> dict[str, Any]:
        if force:
            logger.debug("[%s] forcing reload for metadata", prefix)
        else:
            logger.debug("[%s] no cached metadata found. getting from OBO loader", prefix)
        ontology = get_ontology(
            prefix, force=force, version=version, rewrite=force_process, strict=strict
        )
        return ontology.get_metadata()

    return cast(dict[str, Any], _get_json())<|MERGE_RESOLUTION|>--- conflicted
+++ resolved
@@ -1,12 +1,7 @@
 """High-level API for metadata."""
 
 import logging
-<<<<<<< HEAD
-from collections.abc import Mapping
-=======
-from functools import lru_cache
 from typing import Any, cast
->>>>>>> 9e23da2c
 
 from .utils import get_version
 from ..getters import get_ontology
@@ -23,18 +18,13 @@
 
 @wrap_norm_prefix
 def get_metadata(
-<<<<<<< HEAD
     prefix: str,
     *,
     force: bool = False,
     version: str | None = None,
     force_process: bool = False,
     strict: bool = True,
-) -> Mapping[str, str]:
-=======
-    prefix: str, *, force: bool = False, version: str | None = None, force_process: bool = False
 ) -> dict[str, Any]:
->>>>>>> 9e23da2c
     """Get metadata for the ontology."""
     if version is None:
         version = get_version(prefix)
