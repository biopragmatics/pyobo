"""High-level API for properties."""

import logging
from collections.abc import Mapping

import pandas as pd
from tqdm import tqdm
from typing_extensions import Unpack

from .utils import get_version_from_kwargs
<<<<<<< HEAD
from ..constants import GetOntologyKwargs, check_should_cache, check_should_force
=======
from ..constants import (
    GetOntologyKwargs,
    check_should_cache,
    check_should_force,
    check_should_use_tqdm,
)
>>>>>>> 3c153e8e
from ..getters import get_ontology
from ..identifier_utils import wrap_norm_prefix
from ..struct.reference import Reference
from ..struct.struct_utils import OBOLiteral, ReferenceHint, _ensure_ref
from ..utils.cache import cached_df
from ..utils.io import multidict
from ..utils.path import prefix_cache_join

__all__ = [
    "get_edges",
    "get_edges_df",
    "get_filtered_properties_df",
    "get_filtered_properties_mapping",
    "get_filtered_properties_multimapping",
    "get_literal_properties",
    "get_literal_properties_df",
    "get_object_properties",
    "get_object_properties_df",
    "get_properties",
    "get_properties_df",
    "get_property",
]

logger = logging.getLogger(__name__)


class PropertiesKwargs(GetOntologyKwargs):
    """Extended kwargs to simplify passing use_tqdm."""

    use_tqdm: bool


def get_edges_df(
    prefix, *, use_tqdm: bool = False, **kwargs: Unpack[GetOntologyKwargs]
) -> pd.DataFrame:
    """Get a dataframe of edges triples."""
    version = get_version_from_kwargs(prefix, kwargs)
    path = prefix_cache_join(prefix, name="object_properties.tsv", version=version)

    @cached_df(
        path=path, dtype=str, force=check_should_force(kwargs), cache=check_should_cache(kwargs)
    )
    def _df_getter() -> pd.DataFrame:
        return get_ontology(prefix, **kwargs).get_edges_df(use_tqdm=use_tqdm)

    return _df_getter()


def get_edges(
    prefix, *, use_tqdm: bool = False, **kwargs: Unpack[GetOntologyKwargs]
) -> list[tuple[Reference, Reference, Reference]]:
    """Get a list of edge triples."""
    df = get_edges_df(prefix, use_tqdm=use_tqdm, **kwargs)
    return [
        (Reference.from_curie(s), Reference.from_curie(p), Reference.from_curie(o))
        for s, p, o in tqdm(
            df.values,
            desc=f"[{prefix}] parsing edges",
            unit="edge",
            unit_scale=True,
            disable=not use_tqdm,
        )
    ]


def get_object_properties_df(
    prefix, *, use_tqdm: bool = False, **kwargs: Unpack[GetOntologyKwargs]
) -> pd.DataFrame:
    """Get a dataframe of object property triples."""
    version = get_version_from_kwargs(prefix, kwargs)
    path = prefix_cache_join(prefix, name="object_properties.tsv", version=version)

    @cached_df(
        path=path, dtype=str, force=check_should_force(kwargs), cache=check_should_cache(kwargs)
    )
    def _df_getter() -> pd.DataFrame:
        return get_ontology(prefix, **kwargs).get_object_properties_df(use_tqdm=use_tqdm)

    return _df_getter()


def get_object_properties(
    prefix, *, use_tqdm: bool = False, **kwargs: Unpack[GetOntologyKwargs]
) -> list[tuple[Reference, Reference, Reference]]:
    """Get a list of object property triples."""
    df = get_object_properties_df(prefix, use_tqdm=use_tqdm, **kwargs)
    return [
        (Reference.from_curie(s), Reference.from_curie(p), Reference.from_curie(o))
        for s, p, o in df.values
    ]


def get_literal_properties(
    prefix: str, *, use_tqdm: bool = False, **kwargs: Unpack[GetOntologyKwargs]
) -> list[tuple[Reference, Reference, OBOLiteral]]:
    """Get a list of literal property triples."""
    df = get_literal_properties_df(prefix, use_tqdm=use_tqdm, **kwargs)
    return [
        (
            Reference.from_curie(s),
            Reference.from_curie(p),
            OBOLiteral(value, Reference.from_curie(datatype)),
        )
        for s, p, value, datatype in tqdm(
            df.values,
            desc=f"[{prefix}] parsing properties",
            unit_scale=True,
            unit="triple",
            disable=not use_tqdm,
        )
    ]


def get_literal_properties_df(
    prefix: str, *, use_tqdm: bool = False, **kwargs: Unpack[GetOntologyKwargs]
) -> pd.DataFrame:
    """Get a dataframe of literal property quads."""
    version = get_version_from_kwargs(prefix, kwargs)
    path = prefix_cache_join(prefix, name="literal_properties.tsv", version=version)

    @cached_df(
        path=path, dtype=str, force=check_should_force(kwargs), cache=check_should_cache(kwargs)
    )
    def _df_getter() -> pd.DataFrame:
        return get_ontology(prefix, **kwargs).get_literal_properties_df(use_tqdm=use_tqdm)

    return _df_getter()


@wrap_norm_prefix
def get_properties_df(
    prefix: str, *, use_tqdm: bool = False, **kwargs: Unpack[GetOntologyKwargs]
) -> pd.DataFrame:
    """Extract properties.

    :param prefix: the resource to load
    :returns: A dataframe with the properties
    """
    version = get_version_from_kwargs(prefix, kwargs)
    path = prefix_cache_join(prefix, name="properties.tsv", version=version)

    @cached_df(
        path=path, dtype=str, force=check_should_force(kwargs), cache=check_should_cache(kwargs)
    )
    def _df_getter() -> pd.DataFrame:
        return get_ontology(prefix, **kwargs).get_properties_df(use_tqdm=use_tqdm)

    return _df_getter()


@wrap_norm_prefix
def get_filtered_properties_mapping(
<<<<<<< HEAD
    prefix: str, prop: ReferenceHint, **kwargs: Unpack[PropertiesKwargs]
=======
    prefix: str, prop: ReferenceHint, **kwargs: Unpack[GetOntologyKwargs]
>>>>>>> 3c153e8e
) -> Mapping[str, str]:
    """Extract a single property for each term as a dictionary.

    :param prefix: the resource to load
    :param prop: the property to extract
    :returns: A mapping from identifier to property value
    """
<<<<<<< HEAD
    df = get_filtered_properties_df(prefix, prop, **kwargs)
    return dict(df.values)
=======
    prop = _ensure_ref(prop, ontology_prefix=prefix)
    prop_curie = prop.curie
    version = get_version_from_kwargs(prefix, kwargs)
    all_properties_path = prefix_cache_join(prefix, name="properties.tsv", version=version)
    if all_properties_path.is_file():
        logger.info("[%s] loading pre-cached properties", prefix)
        df = pd.read_csv(all_properties_path, sep="\t")
        logger.info("[%s] filtering pre-cached properties", prefix)
        df = df.loc[df["property"] == prop_curie, [f"{prefix}_id", "value"]]
        return dict(df.values)

    path = prefix_cache_join(prefix, "properties", name=f"{prop_curie}.tsv", version=version)

    @cached_mapping(
        path=path,
        header=[f"{prefix}_id", prop_curie],
        force=check_should_force(kwargs),
        cache=check_should_cache(kwargs),
    )
    def _mapping_getter() -> Mapping[str, str]:
        logger.info("[%s] no cached properties found. getting from OBO loader", prefix)
        ontology = get_ontology(prefix, **kwargs)
        return ontology.get_filtered_properties_mapping(
            prop, use_tqdm=check_should_use_tqdm(kwargs)
        )

    return _mapping_getter()
>>>>>>> 3c153e8e


@wrap_norm_prefix
def get_filtered_properties_multimapping(
<<<<<<< HEAD
    prefix: str, prop: ReferenceHint, **kwargs: Unpack[PropertiesKwargs]
=======
    prefix: str, prop: ReferenceHint, **kwargs: Unpack[GetOntologyKwargs]
>>>>>>> 3c153e8e
) -> Mapping[str, list[str]]:
    """Extract multiple properties for each term as a dictionary.

    :param prefix: the resource to load
    :param prop: the property to extract
    :returns: A mapping from identifier to property values
    """
<<<<<<< HEAD
    df = get_filtered_properties_df(prefix, prop, **kwargs)
    return multidict(df.values)
=======
    prop = _ensure_ref(prop, ontology_prefix=prefix)
    prop_curie = prop.curie
    version = get_version_from_kwargs(prefix, kwargs)
    all_properties_path = prefix_cache_join(prefix, name="properties.tsv", version=version)

    if all_properties_path.is_file():
        logger.info("[%s] loading pre-cached properties", prefix)
        df = pd.read_csv(all_properties_path, sep="\t")
        logger.info("[%s] filtering pre-cached properties", prefix)
        df = df.loc[df["property"] == prop_curie, [f"{prefix}_id", "value"]]
        return multidict(df.values)

    path = prefix_cache_join(prefix, "properties", name=f"{prop_curie}.tsv", version=version)

    @cached_multidict(
        path=path,
        header=[f"{prefix}_id", prop_curie],
        force=check_should_force(kwargs),
        cache=check_should_cache(kwargs),
    )
    def _mapping_getter() -> Mapping[str, list[str]]:
        logger.info("[%s] no cached properties found. getting from OBO loader", prefix)
        ontology = get_ontology(prefix, **kwargs)
        return ontology.get_filtered_properties_multimapping(
            prop, use_tqdm=check_should_use_tqdm(kwargs)
        )

    return _mapping_getter()
>>>>>>> 3c153e8e


def get_property(
    prefix: str, identifier: str, prop: ReferenceHint, **kwargs: Unpack[GetOntologyKwargs]
) -> str | None:
    """Extract a single property for the given entity.

    :param prefix: the resource to load
    :param identifier: the identifier withing the resource
    :param prop: the property to extract
    :returns: The single value for the property. If multiple are expected, use :func:`get_properties`

    >>> import pyobo
    >>> pyobo.get_property("chebi", "132964", "http://purl.obolibrary.org/obo/chebi/smiles")
    "C1(=CC=C(N=C1)OC2=CC=C(C=C2)O[C@@H](C(OCCCC)=O)C)C(F)(F)F"
    """
    filtered_properties_mapping = get_filtered_properties_mapping(
        prefix=prefix, prop=prop, **kwargs
    )
    return filtered_properties_mapping.get(identifier)


def get_properties(
    prefix: str,
    identifier: str,
    prop: ReferenceHint,
    **kwargs: Unpack[PropertiesKwargs],
) -> list[str] | None:
    """Extract a set of properties for the given entity.

    :param prefix: the resource to load
    :param identifier: the identifier withing the resource
    :param prop: the property to extract
    :returns: Multiple values for the property. If only one is expected, use :func:`get_property`
    """
    filtered_properties_multimapping = get_filtered_properties_multimapping(
        prefix=prefix, prop=prop, **kwargs
    )
    return filtered_properties_multimapping.get(identifier)


@wrap_norm_prefix
def get_filtered_properties_df(
<<<<<<< HEAD
    prefix: str, prop: ReferenceHint, **kwargs: Unpack[PropertiesKwargs]
=======
    prefix: str, prop: str, **kwargs: Unpack[GetOntologyKwargs]
>>>>>>> 3c153e8e
) -> pd.DataFrame:
    """Extract a single property for each term.

    :param prefix: the resource to load
    :param prop: the property to extract
    :returns: A dataframe from identifier to property value. Columns are [<prefix>_id, value].
    """
<<<<<<< HEAD
    prop = _ensure_ref(prop, ontology_prefix=prefix)
    df = get_properties_df(prefix, **kwargs)
    df = df.loc[df["property"] == prop.curie, [f"{prefix}_id", "value"]]
    return df
=======
    version = get_version_from_kwargs(prefix, kwargs)
    all_properties_path = prefix_cache_join(prefix, name="properties.tsv", version=version)
    if all_properties_path.is_file():
        logger.info("[%s] loading pre-cached properties", prefix)
        df = pd.read_csv(all_properties_path, sep="\t")
        logger.info("[%s] filtering pre-cached properties", prefix)
        return df.loc[df["property"] == prop, [f"{prefix}_id", "value"]]

    path = prefix_cache_join(prefix, "properties", name=f"{prop}.tsv", version=version)

    @cached_df(
        path=path, dtype=str, force=check_should_force(kwargs), cache=check_should_cache(kwargs)
    )
    def _df_getter() -> pd.DataFrame:
        ontology = get_ontology(prefix, **kwargs)
        return ontology.get_filtered_properties_df(prop, use_tqdm=check_should_use_tqdm(kwargs))

    return _df_getter()
>>>>>>> 3c153e8e
<|MERGE_RESOLUTION|>--- conflicted
+++ resolved
@@ -8,16 +8,11 @@
 from typing_extensions import Unpack
 
 from .utils import get_version_from_kwargs
-<<<<<<< HEAD
-from ..constants import GetOntologyKwargs, check_should_cache, check_should_force
-=======
 from ..constants import (
     GetOntologyKwargs,
     check_should_cache,
     check_should_force,
-    check_should_use_tqdm,
 )
->>>>>>> 3c153e8e
 from ..getters import get_ontology
 from ..identifier_utils import wrap_norm_prefix
 from ..struct.reference import Reference
@@ -42,12 +37,6 @@
 ]
 
 logger = logging.getLogger(__name__)
-
-
-class PropertiesKwargs(GetOntologyKwargs):
-    """Extended kwargs to simplify passing use_tqdm."""
-
-    use_tqdm: bool
 
 
 def get_edges_df(
@@ -170,11 +159,7 @@
 
 @wrap_norm_prefix
 def get_filtered_properties_mapping(
-<<<<<<< HEAD
-    prefix: str, prop: ReferenceHint, **kwargs: Unpack[PropertiesKwargs]
-=======
     prefix: str, prop: ReferenceHint, **kwargs: Unpack[GetOntologyKwargs]
->>>>>>> 3c153e8e
 ) -> Mapping[str, str]:
     """Extract a single property for each term as a dictionary.
 
@@ -182,47 +167,13 @@
     :param prop: the property to extract
     :returns: A mapping from identifier to property value
     """
-<<<<<<< HEAD
     df = get_filtered_properties_df(prefix, prop, **kwargs)
     return dict(df.values)
-=======
-    prop = _ensure_ref(prop, ontology_prefix=prefix)
-    prop_curie = prop.curie
-    version = get_version_from_kwargs(prefix, kwargs)
-    all_properties_path = prefix_cache_join(prefix, name="properties.tsv", version=version)
-    if all_properties_path.is_file():
-        logger.info("[%s] loading pre-cached properties", prefix)
-        df = pd.read_csv(all_properties_path, sep="\t")
-        logger.info("[%s] filtering pre-cached properties", prefix)
-        df = df.loc[df["property"] == prop_curie, [f"{prefix}_id", "value"]]
-        return dict(df.values)
-
-    path = prefix_cache_join(prefix, "properties", name=f"{prop_curie}.tsv", version=version)
-
-    @cached_mapping(
-        path=path,
-        header=[f"{prefix}_id", prop_curie],
-        force=check_should_force(kwargs),
-        cache=check_should_cache(kwargs),
-    )
-    def _mapping_getter() -> Mapping[str, str]:
-        logger.info("[%s] no cached properties found. getting from OBO loader", prefix)
-        ontology = get_ontology(prefix, **kwargs)
-        return ontology.get_filtered_properties_mapping(
-            prop, use_tqdm=check_should_use_tqdm(kwargs)
-        )
-
-    return _mapping_getter()
->>>>>>> 3c153e8e
 
 
 @wrap_norm_prefix
 def get_filtered_properties_multimapping(
-<<<<<<< HEAD
-    prefix: str, prop: ReferenceHint, **kwargs: Unpack[PropertiesKwargs]
-=======
     prefix: str, prop: ReferenceHint, **kwargs: Unpack[GetOntologyKwargs]
->>>>>>> 3c153e8e
 ) -> Mapping[str, list[str]]:
     """Extract multiple properties for each term as a dictionary.
 
@@ -230,39 +181,8 @@
     :param prop: the property to extract
     :returns: A mapping from identifier to property values
     """
-<<<<<<< HEAD
     df = get_filtered_properties_df(prefix, prop, **kwargs)
     return multidict(df.values)
-=======
-    prop = _ensure_ref(prop, ontology_prefix=prefix)
-    prop_curie = prop.curie
-    version = get_version_from_kwargs(prefix, kwargs)
-    all_properties_path = prefix_cache_join(prefix, name="properties.tsv", version=version)
-
-    if all_properties_path.is_file():
-        logger.info("[%s] loading pre-cached properties", prefix)
-        df = pd.read_csv(all_properties_path, sep="\t")
-        logger.info("[%s] filtering pre-cached properties", prefix)
-        df = df.loc[df["property"] == prop_curie, [f"{prefix}_id", "value"]]
-        return multidict(df.values)
-
-    path = prefix_cache_join(prefix, "properties", name=f"{prop_curie}.tsv", version=version)
-
-    @cached_multidict(
-        path=path,
-        header=[f"{prefix}_id", prop_curie],
-        force=check_should_force(kwargs),
-        cache=check_should_cache(kwargs),
-    )
-    def _mapping_getter() -> Mapping[str, list[str]]:
-        logger.info("[%s] no cached properties found. getting from OBO loader", prefix)
-        ontology = get_ontology(prefix, **kwargs)
-        return ontology.get_filtered_properties_multimapping(
-            prop, use_tqdm=check_should_use_tqdm(kwargs)
-        )
-
-    return _mapping_getter()
->>>>>>> 3c153e8e
 
 
 def get_property(
@@ -289,7 +209,7 @@
     prefix: str,
     identifier: str,
     prop: ReferenceHint,
-    **kwargs: Unpack[PropertiesKwargs],
+    **kwargs: Unpack[GetOntologyKwargs],
 ) -> list[str] | None:
     """Extract a set of properties for the given entity.
 
@@ -306,11 +226,7 @@
 
 @wrap_norm_prefix
 def get_filtered_properties_df(
-<<<<<<< HEAD
-    prefix: str, prop: ReferenceHint, **kwargs: Unpack[PropertiesKwargs]
-=======
-    prefix: str, prop: str, **kwargs: Unpack[GetOntologyKwargs]
->>>>>>> 3c153e8e
+    prefix: str, prop: ReferenceHint, **kwargs: Unpack[GetOntologyKwargs]
 ) -> pd.DataFrame:
     """Extract a single property for each term.
 
@@ -318,28 +234,7 @@
     :param prop: the property to extract
     :returns: A dataframe from identifier to property value. Columns are [<prefix>_id, value].
     """
-<<<<<<< HEAD
     prop = _ensure_ref(prop, ontology_prefix=prefix)
     df = get_properties_df(prefix, **kwargs)
     df = df.loc[df["property"] == prop.curie, [f"{prefix}_id", "value"]]
-    return df
-=======
-    version = get_version_from_kwargs(prefix, kwargs)
-    all_properties_path = prefix_cache_join(prefix, name="properties.tsv", version=version)
-    if all_properties_path.is_file():
-        logger.info("[%s] loading pre-cached properties", prefix)
-        df = pd.read_csv(all_properties_path, sep="\t")
-        logger.info("[%s] filtering pre-cached properties", prefix)
-        return df.loc[df["property"] == prop, [f"{prefix}_id", "value"]]
-
-    path = prefix_cache_join(prefix, "properties", name=f"{prop}.tsv", version=version)
-
-    @cached_df(
-        path=path, dtype=str, force=check_should_force(kwargs), cache=check_should_cache(kwargs)
-    )
-    def _df_getter() -> pd.DataFrame:
-        ontology = get_ontology(prefix, **kwargs)
-        return ontology.get_filtered_properties_df(prop, use_tqdm=check_should_use_tqdm(kwargs))
-
-    return _df_getter()
->>>>>>> 3c153e8e
+    return df