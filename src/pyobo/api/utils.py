# -*- coding: utf-8 -*-

"""Utilities for high-level API."""

import json
from typing import Optional

import bioversions

from ..utils.path import prefix_directory_join

__all__ = [
    "get_version",
]


def get_version(prefix: str) -> Optional[str]:
    """Get the version for the resource, if available.

    :param prefix: the resource name
    :return: The version if available else None
    """
    try:
        version = bioversions.get_version(prefix)
    except IOError:
        raise IOError(f"[{prefix}] could not get version") from None
    if version:
        return version

    metadata_json_path = prefix_directory_join(prefix, name="metadata.json", ensure_exists=False)
    if metadata_json_path.exists():
<<<<<<< HEAD
        data = json.loads(metadata_json_path.read_text())
        return data["version"]
=======
        with metadata_json_path.open() as file:
            data = json.load(file)
        rv = data["version"]
        logger.debug("using pre-cached metadata version %s v%s", prefix, rv)
        return rv

    return None
>>>>>>> 0d20073a
<|MERGE_RESOLUTION|>--- conflicted
+++ resolved
@@ -29,15 +29,7 @@
 
     metadata_json_path = prefix_directory_join(prefix, name="metadata.json", ensure_exists=False)
     if metadata_json_path.exists():
-<<<<<<< HEAD
         data = json.loads(metadata_json_path.read_text())
         return data["version"]
-=======
-        with metadata_json_path.open() as file:
-            data = json.load(file)
-        rv = data["version"]
-        logger.debug("using pre-cached metadata version %s v%s", prefix, rv)
-        return rv
 
-    return None
->>>>>>> 0d20073a
+    return None