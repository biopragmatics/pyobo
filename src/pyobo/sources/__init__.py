--- conflicted
+++ resolved
@@ -15,33 +15,6 @@
     'iter_nomenclature_plugins',
 ]
 
-<<<<<<< HEAD
-HERE = os.path.abspath(os.path.dirname(__file__))
-
-CONVERTED = {
-    'cgnc': 'cgnc',
-    'complexportal': 'complexportal',
-    'ncbigene': 'ncbigene',
-    'ec-code': 'expasy',
-    'fplx': 'famplex',
-    'hgnc': 'hgnc',
-    'hgnc.genefamily': 'hgncgenefamily',
-    'mesh': 'mesh',
-    'mgi': 'mgi',
-    'msig': 'msig',
-    'mirbase': 'mirbase',
-    'pathbank': 'pathbank',
-    'pid.pathway': 'pid',
-    'pubchem.compound': 'pubchem',
-    'reactome': 'reactome',
-    'rgd': 'rgd',
-    'sgd': 'sgd',
-    'wikipathways': 'wikipathways',
-}
-
-
-def get_converted_obo(prefix: str) -> Obo:
-=======
 
 @lru_cache()
 def _get_nomenclature_plugins() -> Mapping[str, Callable[[], Obo]]:
@@ -57,7 +30,6 @@
 
 
 def run_nomenclature_plugin(prefix: str) -> Obo:
->>>>>>> 83a287a8
     """Get a converted PyOBO source."""
     return _get_nomenclature_plugins()[prefix]()
 
