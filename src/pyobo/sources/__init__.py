"""Sources of OBO content."""

from class_resolver import ClassResolver

from .antibodyregistry import AntibodyRegistryGetter
from .bigg import BiGGCompartmentGetter, BiGGMetaboliteGetter, BiGGModelGetter, BiGGReactionGetter
from .ccle import CCLEGetter
from .cgnc import CGNCGetter
from .chembl import ChEMBLCompoundGetter, ChEMBLTargetGetter
from .civic_gene import CIVICGeneGetter
from .clinicaltrials import ClinicalTrialsGetter
from .complexportal import ComplexPortalGetter
from .conso import CONSOGetter
from .cpt import CPTGetter
from .credit import CreditGetter
from .cvx import CVXGetter
from .depmap import DepMapGetter
from .dictybase_gene import DictybaseGetter
from .drugbank import DrugBankGetter, DrugBankSaltGetter
from .drugcentral import DrugCentralGetter
from .expasy import ExpasyGetter
from .famplex import FamPlexGetter
from .flybase import FlyBaseGetter
from .gard import GARDGetter
from .geonames import GeonamesFeatureGetter, GeonamesGetter
from .gtdb import GTDBGetter
from .gwascentral import GWASCentralPhenotypeGetter, GWASCentralStudyGetter
from .hgnc import HGNCGetter, HGNCGroupGetter
from .icd import ICD10Getter, ICD11Getter
from .interpro import InterProGetter
from .itis import ITISGetter
from .kegg import KEGGGeneGetter, KEGGGenomeGetter, KEGGPathwayGetter
from .mesh import MeSHGetter
from .mgi import MGIGetter
from .mirbase import MiRBaseFamilyGetter, MiRBaseGetter, MiRBaseMatureGetter
from .msigdb import MSigDBGetter
from .ncbi import NCBIGCGetter, NCBIGeneGetter
from .nih_reporter import NIHReporterGetter
from .nlm import NLMCatalogGetter, NLMPublisherGetter
from .npass import NPASSGetter
from .omim_ps import OMIMPSGetter
from .pathbank import PathBankGetter
<<<<<<< HEAD
from .pfam import PfamGetter
from .pfam_clan import PfamClanGetter
from .pharmgkb import PharmGKBChemicalGetter, PharmGKBDiseaseGetter, PharmGKBGeneGetter
=======
from .pfam import PfamClanGetter, PfamGetter
>>>>>>> 669f7301
from .pid import PIDGetter
from .pombase import PomBaseGetter
from .pubchem import PubChemCompoundGetter
from .reactome import ReactomeGetter
from .rgd import RGDGetter
from .rhea import RheaGetter
from .ror import RORGetter
from .selventa import SCHEMGetter, SCOMPGetter, SDISGetter, SFAMGetter
from .sgd import SGDGetter
from .signor import SignorGetter
from .slm import SLMGetter
from .umls import UMLSGetter, UMLSSTyGetter
from .unimod import UnimodGetter
from .uniprot import UniProtGetter, UniProtPtmGetter
from .wikipathways import WikiPathwaysGetter
from .zfin import ZFINGetter
from ..struct import Obo

__all__ = [
    "AntibodyRegistryGetter",
    "BiGGCompartmentGetter",
    "BiGGMetaboliteGetter",
    "BiGGModelGetter",
    "BiGGReactionGetter",
    "CCLEGetter",
    "CGNCGetter",
    "CIVICGeneGetter",
    "CONSOGetter",
    "CPTGetter",
    "CVXGetter",
    "ChEMBLCompoundGetter",
    "ChEMBLTargetGetter",
    "ClinicalTrialsGetter",
    "ComplexPortalGetter",
    "CreditGetter",
    "DepMapGetter",
    "DictybaseGetter",
    "DrugBankGetter",
    "DrugBankSaltGetter",
    "DrugCentralGetter",
    "ExpasyGetter",
    "FamPlexGetter",
    "FlyBaseGetter",
    "GARDGetter",
    "GTDBGetter",
    "GWASCentralPhenotypeGetter",
    "GWASCentralStudyGetter",
    "GeonamesFeatureGetter",
    "GeonamesGetter",
    "HGNCGetter",
    "HGNCGroupGetter",
    "ICD10Getter",
    "ICD11Getter",
    "ITISGetter",
    "InterProGetter",
    "KEGGGeneGetter",
    "KEGGGenomeGetter",
    "KEGGPathwayGetter",
    "MGIGetter",
    "MSigDBGetter",
    "MeSHGetter",
    "MiRBaseFamilyGetter",
    "MiRBaseGetter",
    "MiRBaseMatureGetter",
    "NCBIGCGetter",
    "NCBIGeneGetter",
    "NIHReporterGetter",
    "NLMCatalogGetter",
    "NLMPublisherGetter",
    "NPASSGetter",
    "OMIMPSGetter",
    "PIDGetter",
    "PathBankGetter",
    "PfamClanGetter",
    "PfamGetter",
    "PharmGKBChemicalGetter",
    "PharmGKBDiseaseGetter",
    "PharmGKBGeneGetter",
    "PomBaseGetter",
    "PubChemCompoundGetter",
    "RGDGetter",
    "RORGetter",
    "ReactomeGetter",
    "RheaGetter",
    "SCHEMGetter",
    "SCOMPGetter",
    "SDISGetter",
    "SFAMGetter",
    "SGDGetter",
    "SLMGetter",
    "SignorGetter",
    "UMLSGetter",
    "UMLSSTyGetter",
    "UniProtGetter",
    "UniProtPtmGetter",
    "UnimodGetter",
    "WikiPathwaysGetter",
    "ZFINGetter",
    "ontology_resolver",
]

ontology_resolver: ClassResolver[Obo] = ClassResolver.from_subclasses(base=Obo, suffix="Getter")
for getter in list(ontology_resolver):
    ontology_resolver.synonyms[getter.ontology] = getter<|MERGE_RESOLUTION|>--- conflicted
+++ resolved
@@ -40,13 +40,8 @@
 from .npass import NPASSGetter
 from .omim_ps import OMIMPSGetter
 from .pathbank import PathBankGetter
-<<<<<<< HEAD
-from .pfam import PfamGetter
-from .pfam_clan import PfamClanGetter
+from .pfam import PfamClanGetter, PfamGetter
 from .pharmgkb import PharmGKBChemicalGetter, PharmGKBDiseaseGetter, PharmGKBGeneGetter
-=======
-from .pfam import PfamClanGetter, PfamGetter
->>>>>>> 669f7301
 from .pid import PIDGetter
 from .pombase import PomBaseGetter
 from .pubchem import PubChemCompoundGetter
