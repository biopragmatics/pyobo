--- conflicted
+++ resolved
@@ -21,13 +21,9 @@
 from .expasy import ExpasyGetter
 from .famplex import FamPlexGetter
 from .flybase import FlyBaseGetter
-<<<<<<< HEAD
 from .gc import GCGetter
-from .geonames import GeonamesGetter
-=======
 from .gard import GARDGetter
 from .geonames import GeonamesFeatureGetter, GeonamesGetter
->>>>>>> 7744efd9
 from .gtdb import GTDBGetter
 from .gwascentral_phenotype import GWASCentralPhenotypeGetter
 from .gwascentral_study import GWASCentralStudyGetter
@@ -91,11 +87,8 @@
     "ExpasyGetter",
     "FamPlexGetter",
     "FlyBaseGetter",
-<<<<<<< HEAD
+    "GARDGetter",
     "GCGetter",
-=======
-    "GARDGetter",
->>>>>>> 7744efd9
     "GTDBGetter",
     "GWASCentralPhenotypeGetter",
     "GWASCentralStudyGetter",
