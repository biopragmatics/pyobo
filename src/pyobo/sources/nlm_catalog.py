--- conflicted
+++ resolved
@@ -14,12 +14,6 @@
 PREFIX = "nlm"
 CATALOG_TO_PUBLISHER = "https://ftp.ncbi.nlm.nih.gov/pubmed/xmlprovidernames.txt"
 JOURNAL_INFO_PATH = "https://ftp.ncbi.nlm.nih.gov/pubmed/jourcache.xml"
-<<<<<<< HEAD
-START_YEAR = TypeDef.default(PREFIX, "has_start_year", name="has start year")
-END_YEAR = TypeDef.default(PREFIX, "has_end_year", name="has end year")
-=======
-PUBLISHER = TypeDef.default(PREFIX, "has_publisher", name="has publisher")
->>>>>>> 87793681
 
 # see also , https://w3id.org/biolink/vocab/published_in
 PUBLISHER = TypeDef(
@@ -54,12 +48,8 @@
 
     bioversions_key = ontology = PREFIX
     dynamic_version = True
-<<<<<<< HEAD
-    typedefs = [PUBLISHER, START_YEAR, END_YEAR]
+    typedefs = [PUBLISHER, has_end_date, has_start_date, exact_match]
     root_terms = [JOURNAL_TERM.reference, PUBLISHER_TERM.reference]
-=======
-    typedefs = [PUBLISHER, has_end_date, has_start_date, exact_match]
->>>>>>> 87793681
     idspaces = {
         PREFIX: "https://www.ncbi.nlm.nih.gov/nlmcatalog/",
         "nlm.publisher": "https://bioregistry.io/nlm.publisher:",
@@ -121,12 +111,8 @@
     if start_year := element.findtext("StartYear"):
         term.annotate_year(has_start_date, start_year)
     if end_year := element.findtext("EndYear"):
-<<<<<<< HEAD
-        term.annotate_integer(END_YEAR, end_year)
+        term.annotate_year(has_end_date, end_year)
     # FIXME this whole thing needs reinvestigating
-=======
-        term.annotate_year(has_end_date, end_year)
->>>>>>> 87793681
     if publisher_reference := journal_id_to_publisher_key.get(term.identifier):
         term.annotate_object(PUBLISHER, publisher_reference)
     return term
