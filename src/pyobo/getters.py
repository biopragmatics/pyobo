--- conflicted
+++ resolved
@@ -16,11 +16,8 @@
 from typing import TypeVar
 
 import bioregistry
-<<<<<<< HEAD
 import click
-=======
 import pystow.utils
->>>>>>> 0c2b09d8
 from bioontologies import robot
 from tqdm.auto import tqdm
 
