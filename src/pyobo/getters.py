--- conflicted
+++ resolved
@@ -13,6 +13,7 @@
 import zipfile
 from collections import Counter
 from collections.abc import Callable, Iterable, Mapping, Sequence
+from pathlib import Path
 from textwrap import indent
 from typing import Any, Literal, TypeAlias, TypeVar
 
@@ -34,13 +35,9 @@
 from .identifier_utils import ParseError, wrap_norm_prefix
 from .plugins import has_nomenclature_plugin, run_nomenclature_plugin
 from .struct import Obo
-<<<<<<< HEAD
-from .utils.io import get_writer
-from .utils.misc import DOWNLOADERS, _get_version
-=======
 from .struct.obo import from_obo_path, from_obonet
 from .utils.io import safe_open_writer
->>>>>>> 4525dc31
+from .utils.misc import _get_version
 from .utils.path import ensure_path, prefix_directory_join
 from .version import get_git_hash, get_version
 
@@ -140,19 +137,12 @@
         logger.info("UBERON has so much garbage in it that defaulting to non-strict parsing")
         strict = False
 
-<<<<<<< HEAD
-    # TODO what's the logic with force and force_process
-    #  that decides that we should look up the metadata file
-    #  in the root and just use the version from there
     if version is None:
         version = _get_version(prefix)
 
-    if not cache:
-=======
     if force_process:
         obonet_json_gz_path = None
     elif not cache:
->>>>>>> 4525dc31
         logger.debug("[%s] caching was turned off, so dont look for an obonet file", prefix)
         obonet_json_gz_path = None
     else:
@@ -181,27 +171,17 @@
     path_pack = _ensure_ontology_path(prefix, force=force, version=version)
     if path_pack is None:
         raise NoBuildError(prefix)
-<<<<<<< HEAD
     elif path_pack.format == "obo":
         path = path_pack.path
-    elif path_pack.format == "owl":
-        path = path_pack.path.with_suffix(".obo")
-        if prefix in REQUIRES_NO_ROBOT_CHECK:
-            robot_check = False
-        robot.convert(path_pack.path, path, check=robot_check)
-=======
-    elif ontology_format == "obo":
-        pass  # all gucci
-    elif ontology_format in {"owl", "rdf"}:
-        path = _convert_to_obo(path)
-    elif ontology_format == "json":
+    elif path_pack.format in {"owl", "rdf"}:
+        path = _convert_to_obo(path_pack.path)
+    elif path_pack.format == "json":
         from .struct.obograph import read_obograph
 
         obo = read_obograph(prefix=prefix, path=path)
         if cache:
             obo.write_default(force=force_process)
         return obo
->>>>>>> 4525dc31
     else:
         raise UnhandledFormatError(f"[{prefix}] unhandled ontology file format: {path_pack.format}")
 
@@ -219,12 +199,8 @@
     return obo
 
 
-<<<<<<< HEAD
-def _ensure_ontology_path(prefix: str, force: bool, version: str | None) -> OntologyPathPack | None:
-    for ontology_format, func in DOWNLOADERS:
-        url = func(prefix)
-=======
 OntologyFormat: TypeAlias = Literal["obo", "owl", "json", "rdf"]
+
 # order matters in this list, since order implicitly defines priority
 _ONTOLOGY_GETTERS: list[tuple[OntologyFormat, Callable[[str], str | None]]] = [
     ("obo", bioregistry.get_obo_download),
@@ -234,29 +210,20 @@
 ]
 
 
-def _ensure_ontology_path(
-    prefix: str, force: bool, version: str | None
-) -> tuple[OntologyFormat, Path] | tuple[None, None]:
+def _ensure_ontology_path(prefix: str, force: bool, version: str | None) -> OntologyPathPack | None:
     for ontology_format, getter in _ONTOLOGY_GETTERS:
         url = getter(prefix)
->>>>>>> 4525dc31
         if url is None:
             continue
         try:
             path = ensure_path(prefix, url=url, force=force, version=version)
         except (urllib.error.HTTPError, pystow.utils.DownloadError):
             continue
-<<<<<<< HEAD
+        except pystow.utils.UnexpectedDirectoryError:
+            continue  # TODO report more info about the URL and the name it tried to make
         else:
             return OntologyPathPack(ontology_format, path)
     return None
-=======
-        except pystow.utils.UnexpectedDirectoryError:
-            continue  # TODO report more info about the URL and the name it tried to make
-        else:
-            return ontology_format, path
-    return None, None
->>>>>>> 4525dc31
 
 
 SKIP = {
