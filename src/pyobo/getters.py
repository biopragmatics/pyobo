"""Utilities for OBO files."""

from __future__ import annotations

import datetime
import gzip
import json
import logging
import pathlib
import subprocess
import typing
import urllib.error
from collections import Counter
from collections.abc import Callable, Iterable, Mapping, Sequence
from pathlib import Path
from typing import TypeVar

import bioregistry
import click
import pystow.utils
from bioontologies import robot
from tqdm.auto import tqdm
<<<<<<< HEAD

from .constants import DATABASE_DIRECTORY
from .identifier_utils import wrap_norm_prefix
=======
from typing_extensions import Unpack

from .constants import (
    DATABASE_DIRECTORY,
    GetOntologyKwargs,
    IterHelperHelperDict,
    SlimGetOntologyKwargs,
)
from .identifier_utils import MissingPrefixError, wrap_norm_prefix
>>>>>>> 5ebe54c8
from .plugins import has_nomenclature_plugin, run_nomenclature_plugin
from .struct import Obo
from .utils.io import get_writer
from .utils.path import ensure_path, prefix_directory_join
from .version import get_git_hash, get_version

__all__ = [
    "NoBuildError",
    "get_ontology",
]

logger = logging.getLogger(__name__)


class NoBuildError(RuntimeError):
    """Base exception for being unable to build."""


class UnhandledFormatError(NoBuildError):
    """Only OWL is available."""


#: The following prefixes can not be loaded through ROBOT without
#: turning off integrity checks
REQUIRES_NO_ROBOT_CHECK = {"clo", "vo", "orphanet.ordo", "orphanet"}


@wrap_norm_prefix
def get_ontology(
    prefix: str,
    *,
    force: bool = False,
    force_process: bool = False,
    strict: bool = True,
    version: str | None = None,
    robot_check: bool = True,
) -> Obo:
    """Get the OBO for a given graph.

    :param prefix: The prefix of the ontology to look up
    :param version: The pre-looked-up version of the ontology
    :param force: Download the data again
    :param force_process: Should the OBO cache be rewritten? Automatically set to true if ``force`` is true
    :param strict: Should CURIEs be treated strictly? If true, raises exceptions on invalid/malformed
    :param robot_check:
        If set to false, will send the ``--check=false`` command to ROBOT to disregard
        malformed ontology components. Necessary to load some ontologies like VO.
    :returns: An OBO object

    :raises OnlyOWLError: If the OBO foundry only has an OWL document for this resource.

    Alternate usage if you have a custom url::

    >>> from pystow.utils import download
    >>> from pyobo import Obo, from_obo_path
    >>> url = ...
    >>> obo_path = ...
    >>> download(url=url, path=path)
    >>> obo = from_obo_path(path)
    """
    if force:
        force_process = True
    if prefix == "uberon":
        logger.info("UBERON has so much garbage in it that defaulting to non-strict parsing")
        strict = False

    obonet_json_gz_path = prefix_directory_join(
        prefix, name=f"{prefix}.obonet.json.gz", ensure_exists=False, version=version
    )
    if obonet_json_gz_path.exists() and not force:
        from .reader import from_obonet
        from .utils.cache import get_gzipped_graph

        logger.debug("[%s] using obonet cache at %s", prefix, obonet_json_gz_path)
        return from_obonet(get_gzipped_graph(obonet_json_gz_path))

    if has_nomenclature_plugin(prefix):
        obo = run_nomenclature_plugin(prefix, version=version)
        logger.debug("[%s] caching nomenclature plugin", prefix)
        obo.write_default(force=force_process)
        return obo

    logger.debug("[%s] no obonet cache found at %s", prefix, obonet_json_gz_path)

    ontology_format, path = _ensure_ontology_path(prefix, force=force, version=version)
    if path is None:
        raise NoBuildError(prefix)
    elif ontology_format == "obo":
        pass  # all gucci
    elif ontology_format == "owl":
        _converted_obo_path = path.with_suffix(".obo")
        if prefix in REQUIRES_NO_ROBOT_CHECK:
            robot_check = False
        robot.convert(path, _converted_obo_path, check=robot_check)
        path = _converted_obo_path
    else:
        raise UnhandledFormatError(f"[{prefix}] unhandled ontology file format: {path.suffix}")

    from .reader import from_obo_path

    obo = from_obo_path(path, prefix=prefix, strict=strict, version=version)
    if version is not None:
        if obo.data_version is None:
            logger.warning("[%s] did not have a version, overriding with %s", obo.ontology, version)
            obo.data_version = version
        elif obo.data_version != version:
            logger.warning(
                "[%s] had version %s, overriding with %s", obo.ontology, obo.data_version, version
            )
            obo.data_version = version
    obo.write_default(force=force_process)
    return obo


def _ensure_ontology_path(
    prefix: str, force: bool, version: str | None
) -> tuple[str, Path] | tuple[None, None]:
    for ontology_format, url in [
        ("obo", bioregistry.get_obo_download(prefix)),
        ("owl", bioregistry.get_owl_download(prefix)),
        ("json", bioregistry.get_json_download(prefix)),
    ]:
        if url is not None:
            try:
                path = ensure_path(prefix, url=url, force=force, version=version)
            except (urllib.error.HTTPError, pystow.utils.DownloadError):
                continue
            else:
                return ontology_format, path
    return None, None


#: Obonet/Pronto can't parse these (consider converting to OBO with ROBOT?)
CANT_PARSE = {
    "agro",
    "aro",
    "bco",
    "caro",
    "cco",
    "chmo",
    "cido",
    "covoc",
    "cto",
    "cvdo",
    "dicom",
    "dinto",
    "emap",
    "epso",
    "eupath",
    "fbbi",
    "fma",
    "fobi",
    "foodon",
    "genepio",
    "hancestro",
    "hom",
    "hso",
    "htn",  # Unknown string format: creation: 16MAY2017
    "ico",
    "idocovid19",
    "labo",
    "mamo",
    "mfmo",
    "mfo",
    "mfomd",
    "miapa",
    "mo",
    "oae",
    "ogms",  # Unknown string format: creation: 16MAY2017
    "ohd",
    "ons",
    "oostt",
    "opmi",
    "ornaseq",
    "orth",
    "pdro",
    "probonto",
    "psdo",
    "reo",
    "rex",
    "rnao",
    "sepio",
    "sio",
    "spd",
    "sweetrealm",
    "txpo",
    "vido",
    "vt",
    "xl",
}
SKIP = {
    "ncbigene": "too big, refs acquired from other dbs",
    "pubchem.compound": "top big, can't deal with this now",
    "gaz": "Gazetteer is irrelevant for biology",
    "ma": "yanked",
    "bila": "yanked",
    # Can't download",
    "afpo": "unable to download",
    "atol": "unable to download",
    "eol": "unable to download, same source as atol",
    "hog": "unable to download",
    "ccf": "unable to download",
    "gorel": "unable to download",
    "dinto": "unable to download",
    "gainesville.core": "unable to download",
    "mamo": "unable to download",
    "ato": "can't process",
    "emapa": "recently changed with EMAP... not sure what the difference is anymore",
    "kegg.genes": "needs fix",  # FIXME
    "kegg.genome": "needs fix",  # FIXME
    "kegg.pathway": "needs fix",  # FIXME
    "ensemblglossary": "uri is wrong",
    "biolink": "too much junk",
    "epio": "content from fraunhofer is unreliable",
    "epso": "content from fraunhofer is unreliable",
    "gwascentral.phenotype": "website is down? or API changed?",  # FIXME
    "gwascentral.study": "website is down? or API changed?",  # FIXME
}

X = TypeVar("X")


def iter_helper(
    f: Callable[[str, Unpack[GetOntologyKwargs]], Mapping[str, X]],
    leave: bool = False,
    **kwargs: Unpack[IterHelperHelperDict],
) -> Iterable[tuple[str, str, X]]:
    """Yield all mappings extracted from each database given."""
    for prefix, mapping in iter_helper_helper(f, **kwargs):
        it = tqdm(
            mapping.items(),
            desc=f"iterating {prefix}",
            leave=leave,
            unit_scale=True,
            disable=None,
        )
        for key, value in it:
            if isinstance(value, str):
                value = value.strip('"').replace("\n", " ").replace("\t", " ").replace("  ", " ")
            # TODO deal with when this is not a string?
            if value:
                yield prefix, key, value


def _prefixes(
    skip_below: str | None = None,
    skip_below_inclusive: bool = True,
    skip_pyobo: bool = False,
    skip_set: set[str] | None = None,
) -> Iterable[str]:
    for prefix, resource in sorted(bioregistry.read_registry().items()):
        if resource.no_own_terms:
            continue
        if prefix in SKIP:
            tqdm.write(f"skipping {prefix} because {SKIP[prefix]}")
            continue
        if skip_set and prefix in skip_set:
            tqdm.write(f"skipping {prefix} because in skip set")
            continue
        if skip_below is not None:
            if skip_below_inclusive:
                if prefix < skip_below:
                    continue
            else:
                if prefix <= skip_below:
                    continue
        has_pyobo = has_nomenclature_plugin(prefix)
        has_download = resource.has_download()
        if skip_pyobo and has_pyobo:
            continue
        if not has_pyobo and not has_download:
            continue
        yield prefix


def iter_helper_helper(
    f: Callable[[str, Unpack[GetOntologyKwargs]], X],
    use_tqdm: bool = True,
    skip_below: str | None = None,
    skip_pyobo: bool = False,
    skip_set: set[str] | None = None,
    **kwargs: Unpack[SlimGetOntologyKwargs],
) -> Iterable[tuple[str, X]]:
    """Yield all mappings extracted from each database given.

    :param f: A function that takes a prefix and gives back something that will be used by an outer function.
    :param use_tqdm: If true, use the tqdm progress bar
    :param skip_below: If true, skip sources whose names are less than this (used for iterative curation
    :param skip_pyobo: If true, skip sources implemented in PyOBO
    :param skip_set: A pre-defined blacklist to skip
    :param strict: If true, will raise exceptions and crash the program instead of logging them.
    :param kwargs: Keyword arguments passed to ``f``.
    :yields: A prefix and the result of the callable ``f``

    :raises TypeError: If a type error is raised, it gets re-raised
    :raises urllib.error.HTTPError: If the resource could not be downloaded
    :raises urllib.error.URLError: If another problem was encountered during download
    :raises ValueError: If the data was not in the format that was expected (e.g., OWL)
    """
    strict = kwargs.get("strict", True)
    prefixes = list(
        _prefixes(
            skip_set=skip_set,
            skip_below=skip_below,
            skip_pyobo=skip_pyobo,
        )
    )
    prefix_it = tqdm(
        prefixes, disable=not use_tqdm, desc=f"Building with {f.__name__}()", unit="resource"
    )
    for prefix in prefix_it:
        prefix_it.set_postfix(prefix=prefix)
        tqdm.write(
            click.style(f"\n{prefix} - {bioregistry.get_name(prefix)}", fg="green", bold=True)
        )
        try:
            yv = f(prefix, strict=strict, **kwargs)  # type:ignore
        except urllib.error.HTTPError as e:
            logger.warning("[%s] HTTP %s: unable to download %s", prefix, e.getcode(), e.geturl())
            if strict and not bioregistry.is_deprecated(prefix):
                raise
        except urllib.error.URLError as e:
            logger.warning("[%s] unable to download - %s", prefix, e.reason)
            if strict and not bioregistry.is_deprecated(prefix):
                raise
        # except MissingPrefixError as e:
        #     logger.warning("[%s] missing prefix: %s", prefix, e)
        #     if strict and not bioregistry.is_deprecated(prefix):
        #         raise e
        except RuntimeError as e:
            if "DrugBank" not in str(e):
                raise
            logger.warning("[drugbank] invalid credentials")
        except subprocess.CalledProcessError:
            logger.warning("[%s] ROBOT was unable to convert OWL to OBO", prefix)
        except UnhandledFormatError as e:
            logger.warning("[%s] %s", prefix, e)
        except NoBuildError:
            logger.warning("[%s] unable to find ontology to download", prefix)
        except ValueError as e:
            if _is_xml(e):
                # this means that it tried doing parsing on an xml page
                logger.info(
                    "no resource available for %s. See http://www.obofoundry.org/ontology/%s",
                    prefix,
                    prefix,
                )
            else:
                logger.exception(
                    "[%s] got exception %s while parsing", prefix, e.__class__.__name__
                )
        else:
            yield prefix, yv


def _is_xml(e) -> bool:
    return str(e).startswith("Tag-value pair parsing failed for:") or str(e).startswith(
        'Tag-value pair parsing failed for:\n<?xml version="1.0" encoding="UTF-8"?>'
    )


def _prep_dir(directory: None | str | pathlib.Path) -> pathlib.Path:
    if directory is None:
        rv = DATABASE_DIRECTORY
    elif isinstance(directory, str):
        rv = pathlib.Path(directory)
    elif isinstance(directory, pathlib.Path):
        rv = directory
    else:
        raise TypeError
    rv.mkdir(parents=True, exist_ok=True)
    return rv


def db_output_helper(
    it: Iterable[tuple[str, ...]],
    db_name: str,
    columns: Sequence[str],
    *,
    directory: None | str | pathlib.Path = None,
    strict: bool = True,
    use_gzip: bool = True,
    summary_detailed: Sequence[int] | None = None,
) -> list[pathlib.Path]:
    """Help output database builds.

    :param f: A function that takes a prefix and gives back something that will be used by an outer function.
    :param db_name: name of the output resource (e.g., "alts", "names")
    :param columns: The names of the columns
    :param directory: The directory to output everything, or defaults to :data:`pyobo.constants.DATABASE_DIRECTORY`.
    :param strict: Passed to ``f`` by keyword
    :returns: A sequence of paths that got created.
    """
    directory = _prep_dir(directory)

    c: typing.Counter[str] = Counter()
    c_detailed: typing.Counter[tuple[str, ...]] = Counter()

    if use_gzip:
        db_path = directory.joinpath(f"{db_name}.tsv.gz")
    else:
        db_path = directory.joinpath(f"{db_name}.tsv")
    db_sample_path = directory.joinpath(f"{db_name}_sample.tsv")
    db_summary_path = directory.joinpath(f"{db_name}_summary.tsv")
    db_summary_detailed_path = directory.joinpath(f"{db_name}_summary_detailed.tsv")

    logger.info("writing %s to %s", db_name, db_path)
    logger.info("writing %s sample to %s", db_name, db_sample_path)
    with gzip.open(db_path, mode="wt") if use_gzip else open(db_path, "w") as gzipped_file:
        writer = get_writer(gzipped_file)

        # for the first 10 rows, put it in a sample file too
        with open(db_sample_path, "w") as sample_file:
            sample_writer = get_writer(sample_file)

            # write header
            writer.writerow(columns)
            sample_writer.writerow(columns)

            for row, _ in zip(it, range(10), strict=False):
                c[row[0]] += 1
                if summary_detailed is not None:
                    c_detailed[tuple(row[i] for i in summary_detailed)] += 1
                writer.writerow(row)
                sample_writer.writerow(row)

        # continue just in the gzipped one
        for row in it:
            c[row[0]] += 1
            if summary_detailed is not None:
                c_detailed[tuple(row[i] for i in summary_detailed)] += 1
            writer.writerow(row)

    logger.info(f"writing {db_name} summary to {db_summary_path}")
    with open(db_summary_path, "w") as file:
        writer = get_writer(file)
        writer.writerows(c.most_common())

    if summary_detailed is not None:
        logger.info(f"writing {db_name} detailed summary to {db_summary_detailed_path}")
        with open(db_summary_detailed_path, "w") as file:
            writer = get_writer(file)
            writer.writerows((*keys, v) for keys, v in c_detailed.most_common())

    db_metadata_path = directory.joinpath(f"{db_name}_metadata.json")
    with open(db_metadata_path, "w") as file:
        json.dump(
            {
                "version": get_version(),
                "git_hash": get_git_hash(),
                "date": datetime.datetime.now().strftime("%Y-%m-%d-%H-%M"),
                "count": sum(c.values()),
            },
            file,
            indent=2,
        )

    rv: list[pathlib.Path] = [
        db_metadata_path,
        db_path,
        db_sample_path,
        db_summary_path,
    ]
    if summary_detailed:
        rv.append(db_summary_detailed_path)
    return rv<|MERGE_RESOLUTION|>--- conflicted
+++ resolved
@@ -20,11 +20,6 @@
 import pystow.utils
 from bioontologies import robot
 from tqdm.auto import tqdm
-<<<<<<< HEAD
-
-from .constants import DATABASE_DIRECTORY
-from .identifier_utils import wrap_norm_prefix
-=======
 from typing_extensions import Unpack
 
 from .constants import (
@@ -33,8 +28,7 @@
     IterHelperHelperDict,
     SlimGetOntologyKwargs,
 )
-from .identifier_utils import MissingPrefixError, wrap_norm_prefix
->>>>>>> 5ebe54c8
+from .identifier_utils import wrap_norm_prefix
 from .plugins import has_nomenclature_plugin, run_nomenclature_plugin
 from .struct import Obo
 from .utils.io import get_writer
