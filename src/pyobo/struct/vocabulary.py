"""Reusable vocabulary."""

<<<<<<< HEAD
from __future__ import annotations
=======
from collections.abc import Sequence

import curies
from curies import vocabulary as _v
>>>>>>> 50146b23

from .reference import Reference

__all__ = [
    "equivalent_class",
    "has_contributor",
    "mapping_has_confidence",
    "mapping_has_justification",
]

RO_PREFIX = "RO"
BFO_PREFIX = "BFO"
IAO_PREFIX = "IAO"
SIO_PREFIX = "SIO"


def _c(c: curies.NamedReference) -> Reference:
    return Reference(prefix=c.prefix, identifier=c.identifier, name=c.name)


broad_match = _c(_v.broad_match)
close_match = _c(_v.close_match)
exact_match = _c(_v.exact_match)
narrow_match = _c(_v.narrow_match)
related_match = _c(_v.related_match)

mapping_has_justification = Reference(
    prefix="sssom", identifier="mapping_justification", name="mapping justification"
)
mapping_has_confidence = Reference(prefix="sssom", identifier="confidence", name="has confidence")
has_contributor = Reference(prefix="dcterms", identifier="contributor", name="contributor")
has_dbxref = Reference(
    prefix="oboInOwl", identifier="hasDbXref", name="has database cross-reference"
)
in_subset = Reference(prefix="oboInOwl", identifier="inSubset", name="in subset")
equivalent_class = Reference(prefix="owl", identifier="equivalentClass", name="equivalent class")
equivalent_property = Reference(
    prefix="owl", identifier="equivalentProperty", name="equivalent property"
)
owl_same_as = Reference(prefix="owl", identifier="sameAs", name="same as")
term_replaced_by = Reference(prefix="IAO", identifier="0100001", name="term replaced by")
alternative_term = Reference(prefix="IAO", identifier="0000118", name="alternative term")
has_ontology_root_term = Reference(
    prefix="IAO", identifier="0000700", name="has ontology root term"
)
see_also = Reference(prefix="rdfs", identifier="seeAlso", name="see also")
comment = Reference(prefix="rdfs", identifier="comment", name="comment")

<<<<<<< HEAD
CHARLIE = Reference(prefix="orcid", identifier="0000-0003-4423-4370")

#: These are predicates that have their own dedicated fields
#: in OBO and FunOWL output
SKIP_PROPERTY_PREDICATES = {
    term_replaced_by,
    see_also,
    alternative_term,
}
=======
from_species = Reference(prefix=RO_PREFIX, identifier="0002162", name="in taxon")
species_specific = Reference(prefix="debio", identifier="0000007", name="species specific")
has_left_to_right_reaction = Reference(
    prefix="debio", identifier="0000007", name="has left-to-right reaction"
)
has_right_to_left_reaction = Reference(
    prefix="debio", identifier="0000008", name="has right-to-left reaction"
)
has_citation = Reference(prefix="debio", identifier="0000029", name="has citation")
has_description = Reference(prefix="dcterms", identifier="description", name="description")
has_license = Reference(prefix="dcterms", identifier="license", name="license")
has_title = Reference(prefix="dcterms", identifier="title", name="title")

has_part = Reference(prefix=BFO_PREFIX, identifier="0000051", name="has part")
part_of = Reference(prefix=BFO_PREFIX, identifier="0000050", name="part of")
orthologous = Reference(
    prefix=RO_PREFIX, identifier="HOM0000017", name="in orthology relationship with"
)
is_a = Reference(prefix="rdfs", identifier="subClassOf", name="subclass of")

CHARLIE = _c(_v.charlie)

#: See https://mapping-commons.github.io/sssom/spec-model/
match_typedefs: Sequence[Reference] = (
    broad_match,
    close_match,
    exact_match,
    narrow_match,
    related_match,
    owl_same_as,  # for instances
    equivalent_class,  # for classes
    equivalent_property,  # for properties
    has_dbxref,
    see_also,
)

# Extension past the SSSOM spec
extended_match_typedefs: Sequence[Reference] = (
    *match_typedefs,
    alternative_term,
    term_replaced_by,
)

#: These are predicates that have their own dedicated fields
#: in OBO and FunOWL output
SKIP_PROPERTY_PREDICATES = [
    term_replaced_by,
    see_also,
    alternative_term,
]
>>>>>>> 50146b23
<|MERGE_RESOLUTION|>--- conflicted
+++ resolved
@@ -1,13 +1,9 @@
 """Reusable vocabulary."""
 
-<<<<<<< HEAD
-from __future__ import annotations
-=======
 from collections.abc import Sequence
 
 import curies
 from curies import vocabulary as _v
->>>>>>> 50146b23
 
 from .reference import Reference
 
@@ -56,17 +52,6 @@
 see_also = Reference(prefix="rdfs", identifier="seeAlso", name="see also")
 comment = Reference(prefix="rdfs", identifier="comment", name="comment")
 
-<<<<<<< HEAD
-CHARLIE = Reference(prefix="orcid", identifier="0000-0003-4423-4370")
-
-#: These are predicates that have their own dedicated fields
-#: in OBO and FunOWL output
-SKIP_PROPERTY_PREDICATES = {
-    term_replaced_by,
-    see_also,
-    alternative_term,
-}
-=======
 from_species = Reference(prefix=RO_PREFIX, identifier="0002162", name="in taxon")
 species_specific = Reference(prefix="debio", identifier="0000007", name="species specific")
 has_left_to_right_reaction = Reference(
@@ -116,5 +101,4 @@
     term_replaced_by,
     see_also,
     alternative_term,
-]
->>>>>>> 50146b23
+]