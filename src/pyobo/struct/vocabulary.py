"""Reusable vocabulary."""

from .reference import Reference

__all__ = [
    "equivalent_class",
    "has_contributor",
    "has_ontology_root_term",
    "mapping_has_confidence",
    "mapping_has_justification",
]

mapping_has_justification = Reference(
    prefix="sssom", identifier="mapping_justification", name="mapping justification"
)
mapping_has_confidence = Reference(prefix="sssom", identifier="confidence", name="has confidence")
has_contributor = Reference(prefix="dcterms", identifier="contributor", name="contributor")
has_dbxref = Reference(
    prefix="oboInOwl", identifier="hasDbXref", name="has database cross-reference"
)
equivalent_class = Reference(prefix="owl", identifier="equivalentClass", name="equivalent class")
<<<<<<< HEAD
has_ontology_root_term = Reference(
    prefix="IAO", identifier="0000700", name="has ontology root term"
)
=======
term_replaced_by = Reference(prefix="IAO", identifier="0100001", name="term replaced by")
alternative_term = Reference(prefix="IAO", identifier="0000118", name="alternative term")
has_ontology_root_term = Reference(
    prefix="IAO", identifier="0000700", name="has ontology root term"
)
see_also = Reference(prefix="rdfs", identifier="seeAlso", name="see also")
comment = Reference(prefix="rdfs", identifier="comment", name="comment")

CHARLIE = Reference(prefix="orcid", identifier="0000-0003-4423-4370")
>>>>>>> d9b0ce8e
<|MERGE_RESOLUTION|>--- conflicted
+++ resolved
@@ -5,7 +5,6 @@
 __all__ = [
     "equivalent_class",
     "has_contributor",
-    "has_ontology_root_term",
     "mapping_has_confidence",
     "mapping_has_justification",
 ]
@@ -19,11 +18,6 @@
     prefix="oboInOwl", identifier="hasDbXref", name="has database cross-reference"
 )
 equivalent_class = Reference(prefix="owl", identifier="equivalentClass", name="equivalent class")
-<<<<<<< HEAD
-has_ontology_root_term = Reference(
-    prefix="IAO", identifier="0000700", name="has ontology root term"
-)
-=======
 term_replaced_by = Reference(prefix="IAO", identifier="0100001", name="term replaced by")
 alternative_term = Reference(prefix="IAO", identifier="0000118", name="alternative term")
 has_ontology_root_term = Reference(
@@ -32,5 +26,4 @@
 see_also = Reference(prefix="rdfs", identifier="seeAlso", name="see also")
 comment = Reference(prefix="rdfs", identifier="comment", name="comment")
 
-CHARLIE = Reference(prefix="orcid", identifier="0000-0003-4423-4370")
->>>>>>> d9b0ce8e
+CHARLIE = Reference(prefix="orcid", identifier="0000-0003-4423-4370")