--- conflicted
+++ resolved
@@ -2,10 +2,7 @@
 
 from __future__ import annotations
 
-<<<<<<< HEAD
 import logging
-=======
->>>>>>> 6dca1ae4
 from typing import Any
 
 import bioregistry
@@ -180,11 +177,7 @@
         raise TypeError
 
     def __lt__(self, other: Referenced) -> bool:
-<<<<<<< HEAD
-        if not isinstance(other, Referenced):
-=======
         if not isinstance(other, curies.Reference | Referenced):
->>>>>>> 6dca1ae4
             raise TypeError
         return self.reference < other.reference
 
