--- conflicted
+++ resolved
@@ -252,11 +252,7 @@
 ]
 
 
-<<<<<<< HEAD
-def iterate_obo_relations(
-=======
 def _iterate_obo_relations(
->>>>>>> 57001c59
     relations: Mapping[Reference, Sequence[Reference | OBOLiteral]],
     annotations: AxiomsHint,
     *,
@@ -278,11 +274,7 @@
                     name = value.name
                 case _:
                     raise TypeError(f"got unexpected value: {values}")
-<<<<<<< HEAD
-            end += get_obo_trailing_modifiers(
-=======
             end += _get_obo_trailing_modifiers(
->>>>>>> 57001c59
                 predicate, value, annotations, ontology_prefix=ontology_prefix
             )
             if predicate.name and name:
@@ -290,28 +282,16 @@
             yield start + end
 
 
-<<<<<<< HEAD
-def get_obo_trailing_modifiers(
-=======
 def _get_obo_trailing_modifiers(
->>>>>>> 57001c59
     p: Reference, o: Reference | OBOLiteral, axioms: AxiomsHint, *, ontology_prefix: str
 ) -> str:
     """Lookup then format a sequence of axioms for OBO trailing modifiers."""
     if annotations := axioms.get((p, o), []):
-<<<<<<< HEAD
-        return format_obo_trailing_modifiers(annotations, ontology_prefix=ontology_prefix)
-    return ""
-
-
-def format_obo_trailing_modifiers(
-=======
         return _format_obo_trailing_modifiers(annotations, ontology_prefix=ontology_prefix)
     return ""
 
 
 def _format_obo_trailing_modifiers(
->>>>>>> 57001c59
     annotations: Sequence[tuple[Reference, Reference | OBOLiteral]], *, ontology_prefix: str
 ) -> str:
     """Format a sequence of axioms for OBO trailing modifiers.
@@ -334,9 +314,6 @@
                 ao_str = reference_escape(part, ontology_prefix=ontology_prefix)
         modifiers.append((ap_str, ao_str))
     inner = ", ".join(f"{key}={value}" for key, value in sorted(modifiers))
-<<<<<<< HEAD
-    return " {" + inner + "}"
-=======
     return " {" + inner + "}"
 
 
@@ -356,5 +333,4 @@
     tag: str, references: list[Reference], ontology_prefix: str
 ) -> Iterable[str]:
     for reference in references:
-        yield f"{tag}: {reference_escape(reference, ontology_prefix=ontology_prefix, add_name_comment=True)}"
->>>>>>> 57001c59
+        yield f"{tag}: {reference_escape(reference, ontology_prefix=ontology_prefix, add_name_comment=True)}"