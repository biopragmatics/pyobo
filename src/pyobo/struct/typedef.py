--- conflicted
+++ resolved
@@ -58,255 +58,6 @@
     "translates_to",
 ]
 
-<<<<<<< HEAD
-
-@dataclass
-class TypeDef(Referenced, Stanza):
-    """A type definition in OBO.
-
-    See the subsection of https://owlcollab.github.io/oboformat/doc/GO.format.obo-1_4.html#S.2.2.
-    """
-
-    reference: Annotated[Reference, 1]
-    is_anonymous: Annotated[bool | None, 2] = None
-    # 3 - name is covered by reference
-    namespace: Annotated[str | None, 4] = None
-    # 5 alt_id is part of proerties
-    definition: Annotated[str | None, 6] = None
-    comment: Annotated[str | None, 7] = None
-    subsets: Annotated[list[Reference], 8] = field(default_factory=list)
-    synonyms: Annotated[list[Synonym], 9] = field(default_factory=list)
-    xrefs: Annotated[list[Reference], 10] = field(default_factory=list)
-    _axioms: AxiomsHint = field(default_factory=lambda: defaultdict(list))
-    properties: Annotated[PropertiesHint, 11] = field(default_factory=lambda: defaultdict(list))
-    domain: Annotated[Reference | None, 12, "typedef-only"] = None
-    range: Annotated[Reference | None, 13, "typedef-only"] = None
-    builtin: Annotated[bool | None, 14] = None
-    holds_over_chain: Annotated[list[list[Reference]], 15, "typedef-only"] = field(
-        default_factory=list
-    )
-    is_anti_symmetric: Annotated[bool | None, 16, "typedef-only"] = None
-    is_cyclic: Annotated[bool | None, 17, "typedef-only"] = None
-    is_reflexive: Annotated[bool | None, 18, "typedef-only"] = None
-    is_symmetric: Annotated[bool | None, 19, "typedef-only"] = None
-    is_transitive: Annotated[bool | None, 20, "typedef-only"] = None
-    is_functional: Annotated[bool | None, 21, "typedef-only"] = None
-    is_inverse_functional: Annotated[bool | None, 22, "typedef-only"] = None
-    parents: Annotated[list[Reference], 23] = field(default_factory=list)
-    intersection_of: Annotated[IntersectionOfHint, 24] = field(default_factory=list)
-    union_of: Annotated[list[Reference], 25] = field(default_factory=list)
-    equivalent_to: Annotated[list[Reference], 26] = field(default_factory=list)
-    disjoint_from: Annotated[list[Reference], 27] = field(default_factory=list)
-    # TODO inverse should be inverse_of, cardinality any
-    inverse: Annotated[Reference | None, 28, "typedef-only"] = None
-    # TODO check if there are any examples of this being multiple
-    transitive_over: Annotated[list[Reference], 29, "typedef-only"] = field(default_factory=list)
-    equivalent_to_chain: Annotated[list[list[Reference]], 30, "typedef-only"] = field(
-        default_factory=list
-    )
-    #: From the OBO spec:
-    #:
-    #:   For example: spatially_disconnected_from is disjoint_over part_of, in that two
-    #:   disconnected entities have no parts in common. This can be translated to OWL as:
-    #:   ``disjoint_over(R S), R(A B) ==> (S some A) disjointFrom (S some B)``
-    disjoint_over: Annotated[list[Reference], 31] = field(default_factory=list)
-    relationships: Annotated[RelationsHint, 32] = field(default_factory=lambda: defaultdict(list))
-    is_obsolete: Annotated[bool | None, 33] = None
-    created_by: Annotated[str | None, 34] = None
-    creation_date: Annotated[datetime.datetime | None, 35] = None
-    # TODO expand_assertion_to
-    # TODO expand_expression_to
-    #: Whether this relationship is a metadata tag. Properties that are marked as metadata tags are
-    #: used to record object metadata. Object metadata is additional information about an object
-    #: that is useful to track, but does not impact the definition of the object or how it should
-    #: be treated by a reasoner. Metadata tags might be used to record special term synonyms or
-    #: structured notes about a term, for example.
-    is_metadata_tag: Annotated[bool | None, 40, "typedef-only"] = None
-    is_class_level: Annotated[bool | None, 41] = None
-
-    def __hash__(self) -> int:
-        # have to re-define hash because of the @dataclass
-        return hash((self.__class__, self.prefix, self.identifier))
-
-    def iterate_obo_lines(
-        self,
-        ontology_prefix: str,
-        synonym_typedefs: Mapping[ReferenceTuple, SynonymTypeDef] | None = None,
-        typedefs: Mapping[ReferenceTuple, TypeDef] | None = None,
-    ) -> Iterable[str]:
-        """Iterate over the lines to write in an OBO file.
-
-        :param ontology_prefix:
-            The prefix of the ontology into which the type definition is being written.
-            This is used for compressing builtin identifiers
-        :yield:
-            The lines to write to an OBO file
-
-        `S.3.5.5 <https://owlcollab.github.io/oboformat/doc/GO.format.obo-1_4.html#S.3.5.5>`_
-        of the OBO Flat File Specification v1.4 says tags should appear in the following order:
-
-        1. id
-        2. is_anonymous
-        3. name
-        4. namespace
-        5. alt_id
-        6. def
-        7. comment
-        8. subset
-        9. synonym
-        10. xref
-        11. property_value
-        12. domain
-        13. range
-        14. builtin
-        15. holds_over_chain
-        16. is_anti_symmetric
-        17. is_cyclic
-        18. is_reflexive
-        19. is_symmetric
-        20. is_transitive
-        21. is_functional
-        22. is_inverse_functional
-        23. is_a
-        24. intersection_of
-        25. union_of
-        26. equivalent_to
-        27. disjoint_from
-        28. inverse_of
-        29. transitive_over
-        30. equivalent_to_chain
-        31. disjoint_over
-        32. relationship
-        33. is_obsolete
-        34. created_by
-        35. creation_date
-        36. replaced_by
-        37. consider
-        38. expand_assertion_to
-        39. expand_expression_to
-        40. is_metadata_tag
-        41. is_class_level
-        """
-        if synonym_typedefs is None:
-            synonym_typedefs = {}
-        if typedefs is None:
-            typedefs = {}
-
-        yield "\n[Typedef]"
-        # 1
-        yield f"id: {reference_escape(self.reference, ontology_prefix=ontology_prefix)}"
-        # 2
-        yield from _boolean_tag("is_anonymous", self.is_anonymous)
-        # 3
-        if self.name:
-            yield f"name: {self.name}"
-        # 4
-        if self.namespace:
-            yield f"namespace: {self.namespace}"
-        # 5
-        yield from _reference_list_tag("alt_id", self.alt_ids, ontology_prefix)
-        # 6
-        if self.definition:
-            yield f'def: "{self.definition}"'
-        # 7
-        if self.comment:
-            yield f"comment: {self.comment}"
-        # 8
-        yield from _reference_list_tag("subset", self.subsets, ontology_prefix)
-        # 9
-        for synonym in self.synonyms:
-            yield synonym.to_obo(ontology_prefix=ontology_prefix, synonym_typedefs=synonym_typedefs)
-        # 10
-        yield from self._iterate_xref_obo(ontology_prefix=ontology_prefix)
-        # 11
-        yield from self._iterate_obo_properties(
-            ontology_prefix=ontology_prefix,
-            skip_predicates=v.SKIP_PROPERTY_PREDICATES,
-            typedefs=typedefs,
-        )
-        # 12
-        if self.domain:
-            yield f"domain: {reference_escape(self.domain, ontology_prefix=ontology_prefix, add_name_comment=True)}"
-        # 13
-        if self.range:
-            yield f"range: {reference_escape(self.range, ontology_prefix=ontology_prefix, add_name_comment=True)}"
-        # 14
-        yield from _boolean_tag("builtin", self.builtin)
-        # 15
-        yield from _chain_tag("holds_over_chain", self.holds_over_chain, ontology_prefix)
-        # 16
-        yield from _boolean_tag("is_anti_symmetric", self.is_anti_symmetric)
-        # 17
-        yield from _boolean_tag("is_cyclic", self.is_cyclic)
-        # 18
-        yield from _boolean_tag("is_reflexive", self.is_reflexive)
-        # 19
-        yield from _boolean_tag("is_symmetric", self.is_symmetric)
-        # 20
-        yield from _boolean_tag("is_transitive", self.is_transitive)
-        # 21
-        yield from _boolean_tag("is_functional", self.is_functional)
-        # 22
-        yield from _boolean_tag("is_inverse_functional", self.is_inverse_functional)
-        # 23
-        yield from _reference_list_tag("is_a", self.parents, ontology_prefix)
-        # 24
-        yield from self._iterate_intersection_of_obo(ontology_prefix=ontology_prefix)
-        # 25
-        yield from _reference_list_tag("union_of", self.union_of, ontology_prefix)
-        # 26
-        yield from _reference_list_tag("equivalent_to", self.equivalent_to, ontology_prefix)
-        # 27
-        yield from _reference_list_tag("disjoint_from", self.disjoint_from, ontology_prefix)
-        # 28
-        if self.inverse:
-            yield f"inverse_of: {reference_escape(self.inverse, ontology_prefix=ontology_prefix, add_name_comment=True)}"
-        # 29
-        yield from _reference_list_tag("transitive_over", self.transitive_over, ontology_prefix)
-        # 30
-        yield from _chain_tag("equivalent_to_chain", self.equivalent_to_chain, ontology_prefix)
-        # 31 disjoint_over, see https://github.com/search?q=%22disjoint_over%3A%22+path%3A*.obo&type=code
-        yield from _reference_list_tag(
-            "disjoint_over", self.disjoint_over, ontology_prefix=ontology_prefix
-        )
-        # 32
-        yield from self._iterate_obo_relations(ontology_prefix=ontology_prefix, typedefs=typedefs)
-        # 33
-        yield from _boolean_tag("is_obsolete", self.is_obsolete)
-        # 34
-        if self.created_by:
-            yield f"created_by: {self.created_by}"
-        # 35
-        if self.creation_date is not None:
-            yield f"creation_date: {self.creation_date.isoformat()}"
-        # 36
-        yield from _tag_property_targets(
-            "replaced_by", self, term_replaced_by, ontology_prefix=ontology_prefix
-        )
-        # 37
-        yield from _tag_property_targets(
-            "consider", self, see_also, ontology_prefix=ontology_prefix
-        )
-        # 38 TODO expand_assertion_to
-        # 39 TODO expand_expression_to
-        # 40
-        yield from _boolean_tag("is_metadata_tag", self.is_metadata_tag)
-        # 41
-        yield from _boolean_tag("is_class_level", self.is_class_level)
-
-    @classmethod
-    def from_triple(cls, prefix: str, identifier: str, name: str | None = None) -> TypeDef:
-        """Create a typedef from a reference."""
-        return cls(reference=Reference(prefix=prefix, identifier=identifier, name=name))
-
-    @classmethod
-    def default(cls, prefix: str, identifier: str, *, name: str | None = None) -> Self:
-        """Construct a default type definition from within the OBO namespace."""
-        return cls(reference=default_reference(prefix, identifier, name=name))
-
-
-=======
->>>>>>> 50146b23
 RO_PREFIX = "RO"
 BFO_PREFIX = "BFO"
 IAO_PREFIX = "IAO"
