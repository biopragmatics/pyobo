"""Default typedefs, references, and other structures."""

from __future__ import annotations

from collections.abc import Iterable
from dataclasses import dataclass, field

from curies import ReferenceTuple

from .reference import Reference, Referenced
from ..resources.ro import load_ro

__all__ = [
    "TypeDef",
    "alternative_term",
    "default_typedefs",
    "editor_note",
    "enables",
    "exact_match",
    "example_of_usage",
    "from_species",
    "gene_product_member_of",
    "has_dbxref",
    "has_gene_product",
    "has_homepage",
    # Properties
    "has_inchi",
    "has_mature",
    "has_member",
    "has_part",
    "has_participant",
    "has_predecessor",
    "has_role",
    "has_salt",
    "has_smiles",
    "has_successor",
    "is_a",
    "located_in",
    "member_of",
    "orthologous",
    "part_of",
    "participates_in",
    "role_of",
    "see_also",
    "species_specific",
    "superclass_of",
    "transcribes_to",
    "translates_to",
]


def _bool_to_obo(v: bool) -> str:
    return "true" if v else "false"


@dataclass
class TypeDef(Referenced):
    """A type definition in OBO.

    See the subsection of https://owlcollab.github.io/oboformat/doc/GO.format.obo-1_4.html#S.2.2.
    """

    reference: Reference
    comment: str | None = None
    namespace: str | None = None
    definition: str | None = None
    is_transitive: bool | None = None
    is_symmetric: bool | None = None
    domain: Reference | None = None
    range: Reference | None = None
    parents: list[Reference] = field(default_factory=list)
    xrefs: list[Reference] = field(default_factory=list)
    inverse: Reference | None = None
    created_by: str | None = None
    holds_over_chain: list[Reference] | None = None
    #: Whether this relationship is a metadata tag. Properties that are marked as metadata tags are
    #: used to record object metadata. Object metadata is additional information about an object
    #: that is useful to track, but does not impact the definition of the object or how it should
    #: be treated by a reasoner. Metadata tags might be used to record special term synonyms or
    #: structured notes about a term, for example.
    is_metadata_tag: bool | None = None

<<<<<<< HEAD
=======
    def __hash__(self) -> int:
        # have to re-define hash because of the @dataclass
        return hash((self.__class__, self.prefix, self.identifier))

>>>>>>> 6dca1ae4
    def iterate_obo_lines(self) -> Iterable[str]:
        """Iterate over the lines to write in an OBO file."""
        yield "\n[Typedef]"
        yield f"id: {self.reference.preferred_curie}"
        if self.name:
            yield f"name: {self.reference.name}"
        if self.definition:
            yield f'def: "{self.definition}"'

        if self.is_metadata_tag is not None:
            yield f"is_metadata_tag: {_bool_to_obo(self.is_metadata_tag)}"

        if self.namespace:
            yield f"namespace: {self.namespace}"

        if self.created_by:
            yield f"created_by: {self.created_by}"

        if self.comment:
            yield f"comment: {self.comment}"

        for xref in self.xrefs:
            yield f"xref: {xref.preferred_curie}"

        if self.is_transitive is not None:
            yield f'is_transitive: {"true" if self.is_transitive else "false"}'

        if self.is_symmetric is not None:
            yield f'is_symmetric: {"true" if self.is_symmetric else "false"}'
        if self.holds_over_chain:
            _chain = " ".join(link.preferred_curie for link in self.holds_over_chain)
            _names = " / ".join(link.name or "_" for link in self.holds_over_chain)
            yield f"holds_over_chain: {_chain} ! {_names}"
        if self.inverse:
            yield f"inverse_of: {self.inverse}"
        if self.domain:
            yield f"domain: {self.domain}"
        if self.range:
            yield f"range: {self.range}"

    @classmethod
    def from_triple(cls, prefix: str, identifier: str, name: str | None = None) -> TypeDef:
        """Create a typedef from a reference."""
        return cls(reference=Reference(prefix=prefix, identifier=identifier, name=name))

    @classmethod
    def from_curie(
        cls, curie: str, name: str | None = None, ontology_prefix: str | None = None
    ) -> TypeDef:
        """Create a TypeDef directly from a CURIE and optional name."""
        reference = Reference.from_curie(
            curie, name=name, strict=True, ontology_prefix=ontology_prefix
        )
        if reference is None:
            raise RuntimeError
        return cls(reference=reference)


RO_PREFIX = "RO"
BFO_PREFIX = "BFO"
IAO_PREFIX = "IAO"
SIO_PREFIX = "SIO"

from_species = TypeDef(
    reference=Reference(prefix=RO_PREFIX, identifier="0002162", name="in taxon"),
)
species_specific = TypeDef(
    reference=Reference(prefix="debio", identifier="0000007", name="species specific"),
    definition="X speciesSpecific Y means that Y is a general phenomena, "
    "like a pathway, and X is the version that appears in a species. X should state which"
    "species with RO:0002162 (in taxon)",
)
has_left_to_right_reaction = TypeDef(
    Reference(prefix="debio", identifier="0000007", name="has left-to-right reaction"),
    is_metadata_tag=True,
)
has_right_to_left_reaction = TypeDef(
    Reference(prefix="debio", identifier="0000008", name="has right-to-left reaction"),
    is_metadata_tag=True,
)
has_bidirectional_reaction = TypeDef(
    Reference(prefix="debio", identifier="0000009", name="has bi-directional reaction"),
    is_metadata_tag=True,
)
reaction_enabled_by_molecular_function = TypeDef(
    Reference(prefix="debio", identifier="0000047", name="reaction enabled by molecular function")
)

part_of = TypeDef(
    reference=Reference(prefix=BFO_PREFIX, identifier="0000050", name="part of"),
    comment="Inverse of has_part",
    inverse=Reference(prefix=BFO_PREFIX, identifier="0000051", name="has part"),
)
has_part = TypeDef(
    reference=Reference(prefix=BFO_PREFIX, identifier="0000051", name="has part"),
    comment="Inverse of part_of",
    inverse=Reference(prefix=BFO_PREFIX, identifier="0000050", name="part of"),
)
participates_in = TypeDef(
    reference=Reference(prefix=RO_PREFIX, identifier="0000056", name="participates in"),
    comment="Inverse of has participant",
    inverse=Reference(prefix=RO_PREFIX, identifier="0000057", name="has participant"),
)
has_participant = TypeDef(
    reference=Reference(prefix=RO_PREFIX, identifier="0000057", name="has participant"),
    comment="Inverse of has participant",
    inverse=Reference(prefix=RO_PREFIX, identifier="0000056", name="participates in"),
)
derives_from = TypeDef(
    reference=Reference(prefix=RO_PREFIX, identifier="0001000", name="derives from"),
)
molecularly_interacts_with = TypeDef(
    reference=Reference(prefix=RO_PREFIX, identifier="0002436", name="molecularly interacts with"),
)
located_in = TypeDef(
    reference=Reference(prefix=RO_PREFIX, identifier="0001025", name="located in"),
)
exact_match = TypeDef(
    reference=Reference(prefix="skos", identifier="exactMatch", name="exact match"),
)
is_a = TypeDef(
    reference=Reference(prefix="rdfs", identifier="subClassOf", name="subclass of"),
)
see_also = TypeDef(
    reference=Reference(prefix="rdfs", identifier="seeAlso", name="see also"),
)
comment = TypeDef(reference=Reference(prefix="rdfs", identifier="comment", name="comment"))
has_member = TypeDef(
    reference=Reference(prefix=RO_PREFIX, identifier="0002351", name="has member"),
)
member_of = TypeDef(
    reference=Reference(prefix=RO_PREFIX, identifier="0002350", name="member of"),
    inverse=has_member.reference,
)
superclass_of = TypeDef(
    reference=Reference(prefix="sssom", identifier="superClassOf", name="super class of"),
    comment="Inverse of subClassOf",
    inverse=is_a.reference,
)

develops_from = TypeDef.from_triple(prefix=RO_PREFIX, identifier="0002202", name="develops from")
orthologous = TypeDef(
    reference=Reference(
        prefix=RO_PREFIX, identifier="HOM0000017", name="in orthology relationship with"
    ),
    is_symmetric=True,
)

has_role = TypeDef(
    reference=Reference(prefix=RO_PREFIX, identifier="0000087", name="has role"),
    definition="a relation between an independent continuant (the bearer) and a role,"
    " in which the role specifically depends on the bearer for its existence",
    domain=Reference(prefix=BFO_PREFIX, identifier="0000004", name="independent continuant"),
    range=Reference(prefix=BFO_PREFIX, identifier="0000023", name="role"),
    parents=[Reference(prefix=RO_PREFIX, identifier="0000053", name="bearer of")],
    inverse=Reference(prefix=RO_PREFIX, identifier="0000081", name="role of"),
)

role_of = TypeDef(
    reference=Reference(prefix=RO_PREFIX, identifier="0000081", name="role of"),
    definition="a relation between a role and an independent continuant (the bearer),"
    " in which the role specifically depends on the bearer for its existence",
    parents=[Reference(prefix=RO_PREFIX, identifier="0000052", name="inheres in")],
    inverse=has_role.reference,
)

has_mature = TypeDef(
    reference=Reference(prefix="debio", identifier="0000002", name="has mature miRNA"),
)

transcribes_to = TypeDef(
    reference=Reference(prefix=RO_PREFIX, identifier="0002511", name="transcribed to"),
)
translates_to = TypeDef(
    reference=Reference(prefix=RO_PREFIX, identifier="0002513", name="ribosomally translates to"),
)
gene_product_of = TypeDef.from_triple(
    prefix=RO_PREFIX, identifier="0002204", name="gene product of"
)
has_gene_product = TypeDef(
    reference=Reference(prefix=RO_PREFIX, identifier="0002205", name="has gene product"),
    inverse=gene_product_of.reference,
)  # holds over chain (transcribes_to, translates_to)
gene_product_member_of = TypeDef(
    reference=Reference(prefix="debio", identifier="0000001", name="gene product is a member of"),
    holds_over_chain=[
        has_gene_product.reference,
        member_of.reference,
    ],
)

has_salt = TypeDef(
    reference=Reference(prefix="debio", identifier="0000006", name="has salt"),
)

term_replaced_by = TypeDef.from_triple(
    prefix=IAO_PREFIX, identifier="0100001", name="term replaced by"
)
example_of_usage = TypeDef.from_triple(
    prefix=IAO_PREFIX, identifier="0000112", name="example of usage"
)
alternative_term = TypeDef.from_triple(
    prefix=IAO_PREFIX, identifier="0000118", name="alternative term"
)
has_ontology_root_term = TypeDef.from_triple(
    prefix=IAO_PREFIX, identifier="0000700", name="has ontology root term"
)
definition_source = TypeDef.from_triple(
    prefix=IAO_PREFIX, identifier="0000119", name="definition source"
)
has_dbxref = TypeDef.from_curie("oboInOwl:hasDbXref", name="has database cross-reference")

editor_note = TypeDef.from_triple(prefix=IAO_PREFIX, identifier="0000116", name="editor note")

is_immediately_transformed_from = TypeDef.from_triple(
    prefix=SIO_PREFIX, identifier="000658", name="is immediately transformed from"
)

_enables_reference = Reference(prefix=RO_PREFIX, identifier="0002327", name="enables")
_enabled_by_reference = Reference(prefix=RO_PREFIX, identifier="0002333", name="enabled by")
enables = TypeDef(reference=_enables_reference, inverse=_enabled_by_reference)
enabled_by = TypeDef(reference=_enabled_by_reference, inverse=_enables_reference)

has_input = TypeDef.from_triple(prefix=RO_PREFIX, identifier="0002233", name="has input")
has_output = TypeDef.from_triple(prefix=RO_PREFIX, identifier="0002234", name="has output")

has_successor = TypeDef.from_triple(prefix="BFO", identifier="0000063", name="has successor")
has_predecessor = TypeDef.from_triple(prefix="BFO", identifier="0000062", name="has predecessor")

"""ChEBI"""

is_conjugate_base_of = TypeDef(
    reference=Reference(prefix="ro", identifier="0018033", name="is conjugate base of"),
)
is_conjugate_acid_of = TypeDef(
    reference=Reference(prefix="ro", identifier="0018034", name="is conjugate acid of"),
)
is_enantiomer_of = TypeDef(
    reference=Reference(prefix="ro", identifier="0018039", name="is enantiomer of"),
)
is_tautomer_of = TypeDef(
    reference=Reference(prefix="ro", identifier="0018036", name="is tautomer of"),
)
has_parent_hydride = TypeDef(
    reference=Reference(prefix="ro", identifier="0018040", name="has parent hydride"),
)
is_substituent_group_from = TypeDef(
    reference=Reference(prefix="ro", identifier="0018037", name="is substituent group from"),
)
has_functional_parent = TypeDef(
    reference=Reference(prefix="ro", identifier="0018038", name="has functional parent"),
)

has_smiles = TypeDef(
    reference=Reference(prefix="debio", identifier="0000022", name="has SMILES"),
)

has_inchi = TypeDef(
    reference=Reference(prefix="debio", identifier="0000020", name="has InChI"),
)

has_homepage = TypeDef(
    reference=Reference(prefix="foaf", identifier="homepage", name="homepage"), is_metadata_tag=True
)

has_category = TypeDef(
    reference=Reference(prefix="biolink", identifier="category", name="has category"),
    is_metadata_tag=True,
)

default_typedefs: dict[ReferenceTuple, TypeDef] = {
    v.pair: v for v in locals().values() if isinstance(v, TypeDef)
}

for reference, name in load_ro().items():
    if reference not in default_typedefs:
        default_typedefs[reference] = TypeDef.from_triple(
            reference.prefix, reference.identifier, name
        )<|MERGE_RESOLUTION|>--- conflicted
+++ resolved
@@ -80,13 +80,10 @@
     #: structured notes about a term, for example.
     is_metadata_tag: bool | None = None
 
-<<<<<<< HEAD
-=======
     def __hash__(self) -> int:
         # have to re-define hash because of the @dataclass
         return hash((self.__class__, self.prefix, self.identifier))
 
->>>>>>> 6dca1ae4
     def iterate_obo_lines(self) -> Iterable[str]:
         """Iterate over the lines to write in an OBO file."""
         yield "\n[Typedef]"
