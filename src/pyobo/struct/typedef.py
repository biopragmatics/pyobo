--- conflicted
+++ resolved
@@ -22,10 +22,7 @@
     "from_species",
     "from_species",
     "gene_product_member_of",
-<<<<<<< HEAD
-=======
     "get_reference_tuple",
->>>>>>> bd7976ee
     "has_dbxref",
     "has_gene_product",
     "has_homepage",
@@ -135,11 +132,7 @@
     @classmethod
     def from_curie(cls, curie: str, name: str | None = None) -> TypeDef:
         """Create a TypeDef directly from a CURIE and optional name."""
-<<<<<<< HEAD
-        reference = Reference.from_curie(curie, strict=True)
-=======
         reference = Reference.from_curie(curie, name=name, strict=True)
->>>>>>> bd7976ee
         if reference is None:
             raise RuntimeError
         return cls(reference=reference)
@@ -147,25 +140,6 @@
 
 RelationHint = Reference | TypeDef | tuple[str, str] | str
 
-
-<<<<<<< HEAD
-=======
-def get_reference_tuple(relation: RelationHint) -> tuple[str, str]:
-    """Get tuple for typedef/reference."""
-    if isinstance(relation, Reference | TypeDef):
-        return relation.pair
-    elif isinstance(relation, tuple):
-        return relation
-    elif isinstance(relation, str):
-        reference = Reference.from_curie(relation, strict=True)
-        if reference is None:
-            raise ValueError(f"string given is not valid curie: {relation}")
-        return reference.pair
-    else:
-        raise TypeError(f"Relation is invalid type: {relation}")
-
-
->>>>>>> bd7976ee
 RO_PREFIX = "RO"
 BFO_PREFIX = "BFO"
 IAO_PREFIX = "IAO"
