"""Default typedefs, references, and other structures."""

from __future__ import annotations

from collections.abc import Sequence

from curies import ReferenceTuple

from . import vocabulary as v
from .reference import Reference
from .struct import TypeDef
from ..resources.ro import load_ro

__all__ = [
    "alternative_term",
    "broad_match",
    "close_match",
    "contributor",
    "default_typedefs",
    "editor_note",
    "enables",
    "exact_match",
    "example_of_usage",
    "from_species",
    "gene_product_member_of",
    "has_contributor",
    "has_dbxref",
    "has_end_date",
    "has_gene_product",
    "has_homepage",
    "has_inchi",
    "has_mature",
    "has_member",
    "has_part",
    "has_participant",
    "has_predecessor",
    "has_role",
    "has_salt",
    "has_smiles",
    "has_start_date",
    "has_successor",
    "has_taxonomy_rank",
    "is_a",
    "located_in",
    "mapping_has_confidence",
    "mapping_has_justification",
    "match_typedefs",
    "member_of",
    "narrow_match",
    "orthologous",
    "part_of",
    "participates_in",
    "related_match",
    "role_of",
    "see_also",
    "species_specific",
    "superclass_of",
    "transcribes_to",
    "translates_to",
]

RO_PREFIX = "RO"
BFO_PREFIX = "BFO"
IAO_PREFIX = "IAO"
SIO_PREFIX = "SIO"

from_species = TypeDef(reference=v.from_species)
species_specific = TypeDef(
    reference=v.species_specific,
    definition="X speciesSpecific Y means that Y is a general phenomena, "
    "like a pathway, and X is the version that appears in a species. X should state which"
    "species with RO:0002162 (in taxon)",
)
has_left_to_right_reaction = TypeDef(v.has_left_to_right_reaction, is_metadata_tag=True)
has_right_to_left_reaction = TypeDef(v.has_right_to_left_reaction, is_metadata_tag=True)
has_bidirectional_reaction = TypeDef(
    Reference(prefix="debio", identifier="0000009", name="has bi-directional reaction"),
    is_metadata_tag=True,
)
reaction_enabled_by_molecular_function = TypeDef(
    Reference(prefix="debio", identifier="0000047", name="reaction enabled by molecular function")
)

part_of = TypeDef(reference=v.part_of, comment="Inverse of has_part", inverse=v.has_part)
has_part = TypeDef(reference=v.has_part, comment="Inverse of part_of", inverse=v.part_of)
occurs_in = TypeDef(
    reference=Reference(prefix=BFO_PREFIX, identifier="BFO:0000066", name="occurs in")
)
participates_in = TypeDef(
    reference=Reference(prefix=RO_PREFIX, identifier="0000056", name="participates in"),
    comment="Inverse of has participant",
    inverse=Reference(prefix=RO_PREFIX, identifier="0000057", name="has participant"),
)
has_participant = TypeDef(
    reference=Reference(prefix=RO_PREFIX, identifier="0000057", name="has participant"),
    comment="Inverse of has participant",
    inverse=Reference(prefix=RO_PREFIX, identifier="0000056", name="participates in"),
)
has_component = TypeDef(
    reference=Reference(prefix=RO_PREFIX, identifier="0002180", name="has component"),
)
derives_from = TypeDef(
    reference=Reference(prefix=RO_PREFIX, identifier="0001000", name="derives from"),
)
molecularly_interacts_with = TypeDef(
    reference=Reference(prefix=RO_PREFIX, identifier="0002436", name="molecularly interacts with"),
)
located_in = TypeDef(
    reference=Reference(prefix=RO_PREFIX, identifier="0001025", name="located in"),
)
exact_match = TypeDef(reference=v.exact_match, is_metadata_tag=True)
narrow_match = TypeDef(reference=v.narrow_match, is_metadata_tag=True)
broad_match = TypeDef(reference=v.broad_match, is_metadata_tag=True)
close_match = TypeDef(reference=v.close_match, is_metadata_tag=True)
related_match = TypeDef(reference=v.related_match, is_metadata_tag=True)
owl_same_as = TypeDef(
    reference=v.owl_same_as,
)
equivalent_class = TypeDef(reference=v.equivalent_class)
equivalent_property = TypeDef(reference=v.equivalent_property)

is_a = TypeDef(reference=v.is_a)
see_also = TypeDef(reference=v.see_also, is_metadata_tag=True)
comment = TypeDef(reference=v.comment, is_metadata_tag=True)
has_member = TypeDef(
    reference=Reference(prefix=RO_PREFIX, identifier="0002351", name="has member"),
)
member_of = TypeDef(
    reference=Reference(prefix=RO_PREFIX, identifier="0002350", name="member of"),
    inverse=has_member.reference,
)
superclass_of = TypeDef(
    reference=Reference(prefix="sssom", identifier="superClassOf", name="super class of"),
    comment="Inverse of subClassOf",
    inverse=is_a.reference,
)

develops_from = TypeDef.from_triple(prefix=RO_PREFIX, identifier="0002202", name="develops from")
orthologous = TypeDef(reference=v.orthologous, is_symmetric=True)

has_role = TypeDef(
    reference=Reference(prefix=RO_PREFIX, identifier="0000087", name="has role"),
    definition="a relation between an independent continuant (the bearer) and a role,"
    " in which the role specifically depends on the bearer for its existence",
    domain=Reference(prefix=BFO_PREFIX, identifier="0000004", name="independent continuant"),
    range=Reference(prefix=BFO_PREFIX, identifier="0000023", name="role"),
    parents=[Reference(prefix=RO_PREFIX, identifier="0000053", name="bearer of")],
    inverse=Reference(prefix=RO_PREFIX, identifier="0000081", name="role of"),
)

role_of = TypeDef(
    reference=Reference(prefix=RO_PREFIX, identifier="0000081", name="role of"),
    definition="a relation between a role and an independent continuant (the bearer),"
    " in which the role specifically depends on the bearer for its existence",
    parents=[Reference(prefix=RO_PREFIX, identifier="0000052", name="inheres in")],
    inverse=has_role.reference,
)

has_mature = TypeDef(
    reference=Reference(prefix="debio", identifier="0000002", name="has mature miRNA"),
)

transcribes_to = TypeDef(
    reference=Reference(prefix=RO_PREFIX, identifier="0002511", name="transcribed to"),
)
translates_to = TypeDef(
    reference=Reference(prefix=RO_PREFIX, identifier="0002513", name="ribosomally translates to"),
)
gene_product_of = TypeDef.from_triple(
    prefix=RO_PREFIX, identifier="0002204", name="gene product of"
)
has_gene_product = TypeDef(
    reference=Reference(prefix=RO_PREFIX, identifier="0002205", name="has gene product"),
    inverse=gene_product_of.reference,
)  # holds over chain (transcribes_to, translates_to)
gene_product_member_of = TypeDef(
    reference=Reference(prefix="debio", identifier="0000001", name="gene product is a member of"),
    holds_over_chain=[
        [
            has_gene_product.reference,
            member_of.reference,
        ]
    ],
)

has_salt = TypeDef(
    reference=Reference(prefix="debio", identifier="0000006", name="has salt"),
)

term_replaced_by = TypeDef(reference=v.term_replaced_by, is_metadata_tag=True)
example_of_usage = TypeDef(
    reference=Reference(prefix=IAO_PREFIX, identifier="0000112", name="example of usage"),
    is_metadata_tag=True,
)
alternative_term = TypeDef(reference=v.alternative_term, is_metadata_tag=True)
has_ontology_root_term = TypeDef(reference=v.has_ontology_root_term, is_metadata_tag=True)
definition_source = TypeDef(
    reference=Reference(prefix=IAO_PREFIX, identifier="0000119", name="definition source"),
    is_metadata_tag=True,
)
has_dbxref = TypeDef(reference=v.has_dbxref, is_metadata_tag=True)

editor_note = TypeDef(
    reference=Reference(prefix=IAO_PREFIX, identifier="0000116", name="editor note"),
    is_metadata_tag=True,
)

is_immediately_transformed_from = TypeDef.from_triple(
    prefix=SIO_PREFIX, identifier="000658", name="is immediately transformed from"
)

_enables_reference = Reference(prefix=RO_PREFIX, identifier="0002327", name="enables")
_enabled_by_reference = Reference(prefix=RO_PREFIX, identifier="0002333", name="enabled by")
enables = TypeDef(reference=_enables_reference, inverse=_enabled_by_reference)
enabled_by = TypeDef(reference=_enabled_by_reference, inverse=_enables_reference)

has_input = TypeDef.from_triple(prefix=RO_PREFIX, identifier="0002233", name="has input")
has_output = TypeDef.from_triple(prefix=RO_PREFIX, identifier="0002234", name="has output")

has_successor = TypeDef.from_triple(prefix="BFO", identifier="0000063", name="has successor")
has_predecessor = TypeDef.from_triple(prefix="BFO", identifier="0000062", name="has predecessor")

"""ChEBI"""

is_conjugate_base_of = TypeDef(
    reference=Reference(prefix="ro", identifier="0018033", name="is conjugate base of"),
)
is_conjugate_acid_of = TypeDef(
    reference=Reference(prefix="ro", identifier="0018034", name="is conjugate acid of"),
)
is_enantiomer_of = TypeDef(
    reference=Reference(prefix="ro", identifier="0018039", name="is enantiomer of"),
)
is_tautomer_of = TypeDef(
    reference=Reference(prefix="ro", identifier="0018036", name="is tautomer of"),
)
has_parent_hydride = TypeDef(
    reference=Reference(prefix="ro", identifier="0018040", name="has parent hydride"),
)
is_substituent_group_from = TypeDef(
    reference=Reference(prefix="ro", identifier="0018037", name="is substituent group from"),
)
has_functional_parent = TypeDef(
    reference=Reference(prefix="ro", identifier="0018038", name="has functional parent"),
)

has_citation = TypeDef(reference=v.has_citation, is_metadata_tag=True)

has_smiles = TypeDef(
    reference=Reference(prefix="debio", identifier="0000022", name="has SMILES"),
    is_metadata_tag=True,
)

has_inchi = TypeDef(
    reference=Reference(prefix="debio", identifier="0000020", name="has InChI"),
    is_metadata_tag=True,
)

has_homepage = TypeDef(
    reference=Reference(prefix="foaf", identifier="homepage", name="homepage"), is_metadata_tag=True
)

has_category = TypeDef(
    reference=Reference(prefix="biolink", identifier="category", name="has category"),
    is_metadata_tag=True,
)

has_taxonomy_rank = TypeDef(
    reference=Reference(prefix="taxrank", identifier="1000000", name="has rank"),
    is_metadata_tag=True,
)

<<<<<<< HEAD
contributor = TypeDef(
    reference=Reference(prefix="dcterms", identifier="contributor", name="contributor"),
    is_metadata_tag=True,
)
=======
mapping_has_justification = TypeDef(
    reference=v.mapping_has_justification,
    is_metadata_tag=True,
    range=Reference(prefix="semapv", identifier="Matching", name="matching process"),
)
mapping_has_confidence = TypeDef(
    reference=v.mapping_has_confidence, is_metadata_tag=True, range=v.xsd_float
)
has_contributor = TypeDef(reference=v.has_contributor, is_metadata_tag=True)

has_start_date = TypeDef(
    reference=Reference(prefix="dcat", identifier="startDate", name="has start date"),
    is_metadata_tag=True,
)
has_end_date = TypeDef(
    reference=Reference(prefix="dcat", identifier="endDate", name="has end date"),
    is_metadata_tag=True,
)

has_title = TypeDef(reference=v.has_title, is_metadata_tag=True)
has_license = TypeDef(reference=v.has_license, is_metadata_tag=True)
has_description = TypeDef(reference=v.has_description, is_metadata_tag=True)
>>>>>>> 7744efd9

default_typedefs: dict[ReferenceTuple, TypeDef] = {
    v.pair: v for v in locals().values() if isinstance(v, TypeDef)
}

for reference, name in load_ro().items():
    if reference not in default_typedefs:
        default_typedefs[reference] = TypeDef.from_triple(
            reference.prefix, reference.identifier, name
        )

#: See https://mapping-commons.github.io/sssom/spec-model/
match_typedefs: Sequence[TypeDef] = (
    broad_match,
    close_match,
    exact_match,
    narrow_match,
    related_match,
    owl_same_as,  # for instances
    equivalent_class,  # for classes
    equivalent_property,  # for properties
    has_dbxref,
    see_also,
)

# Extension past the SSSOM spec
extended_match_typedefs = (
    *match_typedefs,
    alternative_term,
    term_replaced_by,
)<|MERGE_RESOLUTION|>--- conflicted
+++ resolved
@@ -270,12 +270,11 @@
     is_metadata_tag=True,
 )
 
-<<<<<<< HEAD
 contributor = TypeDef(
     reference=Reference(prefix="dcterms", identifier="contributor", name="contributor"),
     is_metadata_tag=True,
 )
-=======
+
 mapping_has_justification = TypeDef(
     reference=v.mapping_has_justification,
     is_metadata_tag=True,
@@ -298,7 +297,6 @@
 has_title = TypeDef(reference=v.has_title, is_metadata_tag=True)
 has_license = TypeDef(reference=v.has_license, is_metadata_tag=True)
 has_description = TypeDef(reference=v.has_description, is_metadata_tag=True)
->>>>>>> 7744efd9
 
 default_typedefs: dict[ReferenceTuple, TypeDef] = {
     v.pair: v for v in locals().values() if isinstance(v, TypeDef)
