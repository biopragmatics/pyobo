"""Data structures for OBO."""

from __future__ import annotations

import gzip
import json
import logging
import os
import sys
import warnings
from collections import defaultdict
from collections.abc import Callable, Iterable, Iterator, Mapping, Sequence
from dataclasses import dataclass, field
from datetime import datetime
from itertools import chain
from operator import attrgetter
from pathlib import Path
from textwrap import dedent
from typing import Any, ClassVar, Literal, TextIO, TypeAlias

import bioregistry
import click
import curies
import networkx as nx
import pandas as pd
from curies import ReferenceTuple
from more_click import force_option, verbose_option
from tqdm.auto import tqdm
from typing_extensions import Self

from .reference import Reference, Referenced
from .typedef import (
    TypeDef,
    comment,
    default_typedefs,
    exact_match,
    from_species,
    has_ontology_root_term,
    has_part,
    is_a,
    orthologous,
    part_of,
    see_also,
    term_replaced_by,
)
from .utils import comma_separate, obo_escape_slim
from ..api.utils import get_version
from ..constants import (
    DATE_FORMAT,
    NCBITAXON_PREFIX,
    RELATION_ID,
    RELATION_PREFIX,
    TARGET_ID,
    TARGET_PREFIX,
)
from ..utils.io import multidict, write_iterable_tsv
from ..utils.path import prefix_directory_join

__all__ = [
    "Obo",
    "ReferenceHint",
    "Synonym",
    "SynonymSpecificities",
    "SynonymSpecificity",
    "SynonymTypeDef",
    "Term",
    "abbreviation",
    "acronym",
    "default_reference",
    "int_identifier_sort_key",
    "make_ad_hoc_ontology",
]

logger = logging.getLogger(__name__)

SynonymSpecificity = Literal["EXACT", "NARROW", "BROAD", "RELATED"]
SynonymSpecificities: Sequence[SynonymSpecificity] = ("EXACT", "NARROW", "BROAD", "RELATED")


@dataclass
class Synonym:
    """A synonym with optional specificity and references."""

    #: The string representing the synonym
    name: str

    #: The specificity of the synonym
    specificity: SynonymSpecificity = "EXACT"

    #: The type of synonym. Must be defined in OBO document!
    type: SynonymTypeDef = field(
        default_factory=lambda: DEFAULT_SYNONYM_TYPE  # type:ignore
    )

    #: References to articles where the synonym appears
    provenance: list[Reference] = field(default_factory=list)

    #: Extra annotations
    annotations: list[tuple[Reference, Reference]] = field(default_factory=list)

    def to_obo(self) -> str:
        """Write this synonym as an OBO line to appear in a [Term] stanza."""
        return f"synonym: {self._fp()}"

    def _fp(self) -> str:
        x = f'"{self._escape(self.name)}" {self.specificity}'
        if self.type and self.type.pair != DEFAULT_SYNONYM_TYPE.pair:
            x = f"{x} {self.type.preferred_curie}"
        return f"{x} [{comma_separate(self.provenance)}]"

    @staticmethod
    def _escape(s: str) -> str:
        return s.replace('"', '\\"')


@dataclass
class SynonymTypeDef(Referenced):
    """A type definition for synonyms in OBO."""

    reference: Reference
    specificity: SynonymSpecificity | None = None

    def to_obo(self) -> str:
        """Serialize to OBO."""
        rv = f"synonymtypedef: {self.preferred_curie}"
        if self.name:
            rv = f'{rv} "{self.name}"'
        if self.specificity:
            rv = f"{rv} {self.specificity}"
        return rv


DEFAULT_SYNONYM_TYPE = SynonymTypeDef(
    reference=Reference(prefix="oboInOwl", identifier="SynonymType", name="synonym type"),
)
abbreviation = SynonymTypeDef(
    reference=Reference(prefix="OMO", identifier="0003000", name="abbreviation")
)
acronym = SynonymTypeDef(reference=Reference(prefix="omo", identifier="0003012", name="acronym"))
uk_spelling = SynonymTypeDef(
    reference=Reference(prefix="omo", identifier="0003005", name="UK spelling synonym")
)

default_synonym_typedefs: dict[ReferenceTuple, SynonymTypeDef] = {
    abbreviation.pair: abbreviation,
    acronym.pair: acronym,
    uk_spelling.pair: uk_spelling,
}

ReferenceHint: TypeAlias = Reference | Referenced | tuple[str, str] | str


def _ensure_ref(
    reference: ReferenceHint,
    *,
    ontology_prefix: str | None = None,
) -> Reference:
    if reference is None:
        raise ValueError("can not append null reference")
    if isinstance(reference, Referenced):
        return reference.reference
    if isinstance(reference, str):
        if ":" not in reference:
            if not ontology_prefix:
                raise ValueError
            return default_reference(ontology_prefix, reference)
        _rv = Reference.from_curie(reference, strict=True, ontology_prefix=ontology_prefix)
        if _rv is None:
            raise RuntimeError  # not possible, need typing for Reference.from_curie
        return _rv
    if isinstance(reference, tuple):
        return Reference(prefix=reference[0], identifier=reference[1])
    if isinstance(reference, Reference):
        return reference
    raise TypeError(f"invalid type given for a reference ({type(reference)}): {reference}")


@dataclass
class Term(Referenced):
    """A term in OBO."""

    #: The primary reference for the entity
    reference: Reference

    #: A description of the entity
    definition: str | None = None

    #: References to articles in which the term appears
    provenance: list[Reference] = field(default_factory=list)

    #: Object properties
    relationships: dict[Reference, list[Reference]] = field(
        default_factory=lambda: defaultdict(list)
    )

    #: Annotation properties pointing to objects (i.e., references)
    annotations_object: dict[Reference, list[Reference]] = field(
        default_factory=lambda: defaultdict(list)
    )

    #: Annotation properties pointing to literals
    annotations_literal: dict[Reference, list[tuple[str, Reference]]] = field(
        default_factory=lambda: defaultdict(list)
    )

    #: Relationships with the default "is_a"
    parents: list[Reference] = field(default_factory=list)

    #: Synonyms of this term
    synonyms: list[Synonym] = field(default_factory=list)

    #: Equivalent references
    xrefs: list[Reference] = field(default_factory=list)
    xref_types: list[Reference] = field(default_factory=list)

    #: Alternate Identifiers
    alt_ids: list[Reference] = field(default_factory=list)

    #: The sub-namespace within the ontology
    namespace: str | None = None

    #: An annotation for obsolescence. By default, is None, but this means that it is not obsolete.
    is_obsolete: bool | None = None

    type: Literal["Term", "Instance"] = "Term"

    @classmethod
    def from_triple(
        cls,
        prefix: str,
        identifier: str,
        name: str | None = None,
        definition: str | None = None,
        **kwargs,
    ) -> Term:
        """Create a term from a reference."""
        return cls(
            reference=Reference(prefix=prefix, identifier=identifier, name=name),
            definition=definition,
            **kwargs,
        )

    @classmethod
    def auto(
        cls,
        prefix: str,
        identifier: str,
    ) -> Term:
        """Create a term from a reference."""
        from ..api import get_definition

        return cls(
            reference=Reference.auto(prefix=prefix, identifier=identifier),
            definition=get_definition(prefix, identifier),
        )

    @classmethod
    def from_curie(cls, curie: str, name: str | None = None) -> Term:
        """Create a term directly from a CURIE and optional name."""
        reference = Reference.from_curie(curie, name=name, strict=True)
        if reference is None:
            raise RuntimeError
        return cls(reference=reference)

    def append_provenance(self, reference: ReferenceHint) -> None:
        """Add a provenance reference."""
        self.provenance.append(_ensure_ref(reference))

    def append_synonym(
        self,
        synonym: str | Synonym,
        *,
        type: SynonymTypeDef | None = None,
        specificity: SynonymSpecificity | None = None,
    ) -> None:
        """Add a synonym."""
        if isinstance(synonym, str):
            synonym = Synonym(
                synonym, type=type or DEFAULT_SYNONYM_TYPE, specificity=specificity or "EXACT"
            )
        self.synonyms.append(synonym)

    def append_alt(self, alt: str | Reference) -> None:
        """Add an alternative identifier."""
        if isinstance(alt, str):
            alt = Reference(prefix=self.prefix, identifier=alt)
        self.alt_ids.append(alt)

    def append_see_also(self, reference: ReferenceHint) -> Self:
        """Add a see also relationship."""
        try:
<<<<<<< HEAD
            rr = _ensure_ref(reference)
        except ValueError:  # can't parse?
=======
            _reference = _ensure_ref(reference)
        # ValueError gets raised if _ensure_ref has an issue
        # with parsing or standardizing
        except ValueError:
            # if it's a string, just give up and annotate it as
            # a literal string. otherwise, raise the error again
>>>>>>> 3a11a1d5
            if isinstance(reference, str):
                return self.annotate_literal(see_also, reference)
            raise
        else:
<<<<<<< HEAD
            return self.annotate_object(see_also, rr)
=======
            return self.annotate_object(see_also, _reference)
>>>>>>> 3a11a1d5

    def append_comment(self, value: str) -> Self:
        """Add a comment relationship."""
<<<<<<< HEAD
        return self.annotate_literal(comment, value)

    def append_replaced_by(self, reference: Reference) -> Term:
        """Add a replaced by relationship."""
        return self.annotate_object(term_replaced_by, reference)
=======
        return self.append_property(comment.curie, value)

    def append_replaced_by(self, reference: ReferenceHint) -> Self:
        """Add a replaced by relationship."""
        return self.append_relationship(term_replaced_by, reference)
>>>>>>> 3a11a1d5

    def append_parent(self, reference: ReferenceHint) -> Self:
        """Add a parent to this entity."""
        reference = _ensure_ref(reference)
        if reference not in self.parents:
            self.parents.append(reference)
        return self

    def extend_parents(self, references: Iterable[Reference]) -> None:
        """Add a collection of parents to this entity."""
        warnings.warn("use append_parent", DeprecationWarning, stacklevel=2)
        if any(x is None for x in references):
            raise ValueError("can not append a collection of parents containing a null parent")
        self.parents.extend(references)

    def get_properties(self, prop: ReferenceHint) -> list[str]:
        """Get properties from the given key."""
        prop = _ensure_ref(prop)
        if prop in self.annotations_object:
            return [value.preferred_curie for value in self.annotations_object[prop]]
        if prop in self.annotations_literal:
            return [value for value, _datatype in self.annotations_literal[prop]]
        raise KeyError

    def get_property(self, prop: ReferenceHint) -> str | None:
        """Get a single property of the given key."""
        r = self.get_properties(prop)
        if not r:
            return None
        if len(r) != 1:
            raise ValueError
        return r[0]

    def get_relationship(self, typedef: ReferenceHint) -> Reference | None:
        """Get a single relationship of the given type."""
        r = self.get_relationships(typedef)
        if not r:
            return None
        if len(r) != 1:
            raise ValueError
        return r[0]

    def get_relationships(self, typedef: ReferenceHint) -> list[Reference]:
        """Get relationships from the given type."""
        return self.relationships[_ensure_ref(typedef)]

    def append_exact_match(self, reference: ReferenceHint) -> Self:
        """Append an exact match, also adding an xref."""
        reference = _ensure_ref(reference)
        self.annotate_object(exact_match, reference)
        self.append_xref(reference)
        return self

    def append_xref(self, reference: ReferenceHint) -> None:
        """Append an xref."""
        self.xrefs.append(_ensure_ref(reference))

<<<<<<< HEAD
    def append_relationship(self, typedef: ReferenceHint, reference: ReferenceHint) -> None:
        """Append a relationship."""
        self.relationships[_ensure_ref(typedef)].append(_ensure_ref(reference))

    def annotate_object(self, typedef: ReferenceHint, value: ReferenceHint) -> Self:
        """Append an object annotation."""
        typedef = _ensure_ref(typedef)
        value = _ensure_ref(value)
        self.annotations_object[typedef].append(value)
        return self
=======
    def append_relationship(self, typedef: TypeDef, reference: ReferenceHint) -> Self:
        """Append a relationship."""
        self.relationships[typedef].append(_ensure_ref(reference))
        return self

    def annotate_object(self, typedef: TypeDef, reference: ReferenceHint) -> Self:
        """Append a relationship."""
        return self.append_relationship(typedef, reference)
>>>>>>> 3a11a1d5

    def set_species(self, identifier: str, name: str | None = None):
        """Append the from_species relation."""
        if name is None:
            from pyobo.resources.ncbitaxon import get_ncbitaxon_name

            name = get_ncbitaxon_name(identifier)
        self.append_relationship(
            from_species, Reference(prefix=NCBITAXON_PREFIX, identifier=identifier, name=name)
        )

    def get_species(self, prefix: str = NCBITAXON_PREFIX) -> Reference | None:
        """Get the species if it exists.

        :param prefix: The prefix to use in case the term has several species annotations.
        """
        for species in self.relationships.get(from_species.reference, []):
            if species.prefix == prefix:
                return species
        return None

    def extend_relationship(self, typedef: ReferenceHint, references: Iterable[Reference]) -> None:
        """Append several relationships."""
        warnings.warn("use append_relationship", DeprecationWarning, stacklevel=2)
        if any(x is None for x in references):
            raise ValueError("can not extend a collection that includes a null reference")
        typedef = _ensure_ref(typedef)
        self.relationships[typedef].extend(references)

    def append_property(
        self, prop: str | Reference | Referenced, value: str | Reference | Referenced
<<<<<<< HEAD
    ) -> None:
        """Append an arbitrary property."""
        raise NotImplementedError("this was removed")

    def annotate_literal(
        self, prop: ReferenceHint, value: str, datatype: Reference | None = None
    ) -> Self:
        """Append an object annotation."""
        prop = _ensure_ref(prop)
        self.annotations_literal[prop].append(
            (value, datatype or Reference(prefix="xsd", identifier="string"))
        )
        return self

    def annotate_boolean(self, prop: ReferenceHint, value: bool) -> Self:
        """Append an object annotation."""
        return self.annotate_literal(
            prop, str(value).lower(), Reference(prefix="xsd", identifier="boolean")
        )
=======
    ) -> Self:
        """Append a property."""
        if isinstance(prop, Reference | Referenced):
            prop = prop.preferred_curie
        if isinstance(value, Reference | Referenced):
            value = value.preferred_curie
        self.properties[prop].append(value)
        return self

    def annotate_literal(
        self,
        prop: str | Reference | Referenced,
        value: str,
        datatype: curies.Reference | None = None,
    ) -> Self:
        """Append a property."""
        return self.append_property(prop, value)

    def annotate_boolean(self, prop: str | Reference | Referenced, value: bool) -> Self:
        """Append a property."""
        return self.annotate_literal(prop, str(value))
>>>>>>> 3a11a1d5

    def _definition_fp(self) -> str:
        if self.definition is None:
            raise AssertionError
        return f'"{obo_escape_slim(self.definition)}" [{comma_separate(self.provenance)}]'

    def iterate_relations(self) -> Iterable[tuple[Reference, Reference]]:
        """Iterate over pairs of typedefs and targets."""
        for typedef, targets in sorted(self.relationships.items()):
            for target in sorted(targets):
                yield typedef, target

    def iterate_properties(self) -> Iterable[tuple[str, str]]:
        """Iterate over pairs of property and values."""
        for prop, values in sorted(self.annotations_object.items()):
            for value in sorted(values):
                yield prop.preferred_curie, value.preferred_curie
        for prop, value_datatype_pairs in sorted(self.annotations_literal.items()):
            for svalue, _datatype in sorted(value_datatype_pairs):
                yield prop.preferred_curie, svalue

    def iterate_obo_lines(
        self,
        *,
        ontology: str,
        typedefs: dict[ReferenceTuple, TypeDef],
        emit_object_properties: bool = True,
        emit_annotation_properties: bool = True,
    ) -> Iterable[str]:
        """Iterate over the lines to write in an OBO file."""
        yield f"\n[{self.type}]"
        yield f"id: {self.preferred_curie}"
        if self.is_obsolete:
            yield "is_obsolete: true"
        if self.name:
            yield f"name: {obo_escape_slim(self.name)}"
        if self.namespace and self.namespace != "?":
            namespace_normalized = (
                self.namespace.replace(" ", "_").replace("-", "_").replace("(", "").replace(")", "")
            )
            yield f"namespace: {namespace_normalized}"

        if self.definition:
            yield f"def: {self._definition_fp()}"

        for xref in sorted(self.xrefs, key=attrgetter("prefix", "identifier")):
            yield f"xref: {xref}"  # __str__ bakes in the ! name

        parent_tag = "is_a" if self.type == "Term" else "instance_of"
        for parent in sorted(self.parents, key=attrgetter("prefix", "identifier")):
            yield f"{parent_tag}: {parent}"  # __str__ bakes in the ! name

        if emit_object_properties:
            yield from self._emit_relations(ontology, typedefs)

        if emit_annotation_properties:
            for line in self._emit_properties(ontology, typedefs):
                yield f"property_value: {line}"

        for synonym in sorted(self.synonyms, key=attrgetter("name")):
            yield synonym.to_obo()

    def _emit_relations(
        self, ontology: str, typedefs: dict[ReferenceTuple, TypeDef]
    ) -> Iterable[str]:
        pairs: Iterable[tuple[Reference, list[Reference]]] = chain(
            self.relationships.items(),
            self.annotations_object.items(),
        )
        for typedef, references in sorted(pairs):
            _typedef_warn(prefix=ontology, predicate=typedef, typedefs=typedefs)
            for reference in sorted(references, key=attrgetter("prefix", "identifier")):
                s = f"relationship: {typedef.preferred_curie} {reference.preferred_curie}"
                if typedef.name or reference.name:
                    s += " !"
                if typedef.name:
                    s += f" {typedef.name}"
                if reference.name:
                    s += f" {reference.name}"
                yield s

    def _emit_properties(
        self, ontology: str, typedefs: dict[ReferenceTuple, TypeDef]
    ) -> Iterable[str]:
        # for predicate, values in sorted(self.annotations_object.items()):
        #     for value in sorted(values):
        #         yield f"{predicate.preferred_curie} {value.preferred_curie}"

        for predicate, value_datatype_pairs in sorted(self.annotations_literal.items()):
            _typedef_warn(prefix=ontology, predicate=predicate, typedefs=typedefs)
            if predicate.prefix == "obo":
                pc = predicate.identifier
            else:
                pc = predicate.preferred_curie
            for svalue, datatype in sorted(value_datatype_pairs):
                # TODO clean/escape value?
                yield f'{pc} "{svalue}" {datatype.preferred_curie}'

    @staticmethod
    def _escape(s) -> str:
        return s.replace("\n", "\\n").replace('"', '\\"')


#: A set of warnings, used to make sure we don't show the same one over and over
_TYPEDEF_WARNINGS: set[tuple[str, Reference]] = set()


def _typedef_warn(
    prefix: str, predicate: Reference, typedefs: dict[ReferenceTuple, TypeDef]
) -> None:
    if predicate.pair in default_typedefs or predicate.pair in typedefs:
        return None
    key = prefix, predicate
    if key not in _TYPEDEF_WARNINGS:
        _TYPEDEF_WARNINGS.add(key)
        if predicate.prefix == "obo":
            # Throw our hands up in the air. By using `obo` as the prefix,
            # we already threw using "real" definitions out the window
            return None
            logger.warning(
                f"[{prefix}] predicate with obo prefix not defined: {predicate.curie}."
                f"\n\tThis might be because you used an unqualified prefix in an OBO file, "
                f"which automatically gets an OBO prefix."
            )
        else:
            logger.warning(f"[{prefix}] typedef not defined: {predicate.curie}")


class BioregistryError(ValueError):
    """An error raised for non-canonical prefixes."""

    def __str__(self) -> str:
        return dedent(
            f"""
        The value you gave for Obo.ontology field ({self.args[0]}) is not a canonical
        Bioregistry prefix in the Obo.ontology field.

        Please see https://bioregistry.io for valid prefixes or feel free to open an issue
        on the PyOBO issue tracker for support.
        """
        )


def int_identifier_sort_key(obo: Obo, term: Term) -> int:
    """Sort terms by integer identifiers."""
    return int(term.identifier)


@dataclass
class Obo:
    """An OBO document."""

    #: The prefix for the ontology
    ontology: ClassVar[str]

    #: Should the prefix be validated against the Bioregistry?
    check_bioregistry_prefix: ClassVar[bool] = True

    #: The name of the ontology. If not given, tries looking up with the Bioregistry.
    name: ClassVar[str | None] = None

    #: The OBO format
    format_version: ClassVar[str] = "1.2"

    #: Type definitions
    typedefs: ClassVar[list[TypeDef] | None] = None

    #: Synonym type definitions
    synonym_typedefs: ClassVar[list[SynonymTypeDef] | None] = None

    #: An annotation about how an ontology was generated
    auto_generated_by: ClassVar[str | None] = None

    #: The idspaces used in the document
    idspaces: ClassVar[Mapping[str, str] | None] = None

    #: For super-sized datasets that shouldn't be read into memory
    iter_only: ClassVar[bool] = False

    #: Set to true for resources that are unversioned/very dynamic, like MGI
    dynamic_version: ClassVar[bool] = False

    #: Set to a static version for the resource (i.e., the resource is not itself versioned)
    static_version: ClassVar[str | None] = None

    bioversions_key: ClassVar[str | None] = None

    #: Root terms to use for the ontology
    root_terms: ClassVar[list[Reference] | None] = None

    #: The date the ontology was generated
    date: datetime | None = field(default_factory=datetime.today)

    #: The ontology version
    data_version: str | None = None

    #: Should this ontology be reloaded?
    force: bool = False

    #: The hierarchy of terms
    _hierarchy: nx.DiGraph | None = field(init=False, default=None, repr=False)
    #: A cache of terms
    _items: list[Term] | None = field(init=False, default=None, repr=False)

    term_sort_key: ClassVar[Callable[[Obo, Term], int] | None] = None

    def __post_init__(self):
        """Run post-init checks."""
        if self.ontology is None:
            raise ValueError
        if self.check_bioregistry_prefix and self.ontology != bioregistry.normalize_prefix(
            self.ontology
        ):
            raise BioregistryError(self.ontology)
        # The type ignores are because of the hack where we override the
        # class variables in the instance
        if self.name is None:
            self.name = bioregistry.get_name(self.ontology)  # type:ignore
        if not self.data_version:
            if self.static_version:
                self.data_version = self.static_version
            else:
                self.data_version = self._get_version()
        if not self.dynamic_version:
            if self.data_version is None:
                raise ValueError(f"{self.ontology} is missing data_version")
            elif "/" in self.data_version:
                raise ValueError(f"{self.ontology} has a slash in version: {self.data_version}")
        if self.auto_generated_by is None:
            self.auto_generated_by = f"bio2obo:{self.ontology}"  # type:ignore

    def _get_version(self) -> str | None:
        if self.bioversions_key:
            try:
                return get_version(self.bioversions_key)
            except KeyError:
                logger.warning(f"[{self.bioversions_key}] bioversions doesn't list this resource ")
            except OSError:
                logger.warning(f"[{self.bioversions_key}] error while looking up version")
        return None

    @property
    def _version_or_raise(self) -> str:
        if not self.data_version:
            raise ValueError(f"There is no version available for {self.ontology}")
        return self.data_version

    def iter_terms(self, force: bool = False) -> Iterable[Term]:
        """Iterate over terms in this ontology."""
        raise NotImplementedError

    def get_graph(self):
        """Get an OBO Graph object."""
        from ..obographs import graph_from_obo

        return graph_from_obo(self)

    def write_obograph(self, path: Path) -> None:
        """Write OBO Graph json."""
        graph = self.get_graph()
        path.write_text(graph.model_dump_json(indent=2, exclude_none=True, exclude_unset=True))

    @classmethod
    def cli(cls) -> None:
        """Run the CLI for this class."""
        cli = cls.get_cls_cli()
        cli()

    @classmethod
    def get_cls_cli(cls) -> click.Command:
        """Get the CLI for this class."""

        @click.command()
        @verbose_option
        @force_option
        @click.option("--rewrite", "-r", is_flag=True)
        @click.option("--owl", is_flag=True, help="Write OWL via ROBOT")
        @click.option("--nodes", is_flag=True, help="Write nodes file")
        @click.option(
            "--version", help="Specify data version to get. Use this if bioversions is acting up."
        )
        def _main(force: bool, owl: bool, nodes: bool, version: str | None, rewrite: bool):
            try:
                inst = cls(force=force, data_version=version)
            except Exception as e:
                click.secho(f"[{cls.ontology}] Got an exception during instantiation - {type(e)}")
                sys.exit(1)

            try:
                inst.write_default(
                    write_obograph=True,
                    write_obo=True,
                    write_owl=owl,
                    write_nodes=nodes,
                    force=force or rewrite,
                    use_tqdm=True,
                )
            except Exception as e:
                click.secho(f"[{cls.ontology}] Got an exception during OBO writing {type(e)}")
                sys.exit(1)

        return _main

    @property
    def date_formatted(self) -> str:
        """Get the date as a formatted string."""
        return (self.date if self.date else datetime.now()).strftime(DATE_FORMAT)

    def _iter_terms(self, use_tqdm: bool = False, desc: str = "terms") -> Iterable[Term]:
        if use_tqdm:
            total: int | None
            try:
                total = len(self._items_accessor)
            except TypeError:
                total = None
            yield from tqdm(self, desc=desc, unit_scale=True, unit="term", total=total)
        else:
            yield from self

    def iterate_obo_lines(
        self,
        emit_object_properties: bool = True,
        emit_annotation_properties: bool = True,
    ) -> Iterable[str]:
        """Iterate over the lines to write in an OBO file."""
        yield f"format-version: {self.format_version}"

        if self.auto_generated_by is not None:
            yield f"auto-generated-by: {self.auto_generated_by}"

        if self.data_version is not None:
            yield f"data-version: {self.data_version}"
        else:
            yield f"date: {self.date_formatted}"

        for prefix, url in sorted((self.idspaces or {}).items()):
            yield f"idspace: {prefix} {url}"

        for synonym_typedef in sorted((self.synonym_typedefs or []), key=attrgetter("curie")):
            if synonym_typedef.curie == DEFAULT_SYNONYM_TYPE.curie:
                continue
            yield synonym_typedef.to_obo()

        yield f"ontology: {self.ontology}"

        if self.name is None:
            raise ValueError("ontology is missing name")
        yield f'property_value: http://purl.org/dc/elements/1.1/title "{self.name}" xsd:string'
        license_spdx_id = bioregistry.get_license(self.ontology)
        if license_spdx_id:
            # TODO add SPDX to idspaces and use as a CURIE?
            yield f'property_value: http://purl.org/dc/terms/license "{license_spdx_id}" xsd:string'
        description = bioregistry.get_description(self.ontology)
        if description:
            description = obo_escape_slim(description.strip())
            yield f'property_value: http://purl.org/dc/elements/1.1/description "{description}" xsd:string'

        for root_term in self.root_terms or []:
            yield f"property_value: {has_ontology_root_term.preferred_curie} {root_term.preferred_curie}"

        for typedef in sorted(self.typedefs or []):
            yield from typedef.iterate_obo_lines()

        typedefs: dict[ReferenceTuple, TypeDef] = {t.pair: t for t in self.typedefs or []}
        for term in self:
            yield from term.iterate_obo_lines(
                ontology=self.ontology,
                typedefs=typedefs,
                emit_object_properties=emit_object_properties,
                emit_annotation_properties=emit_annotation_properties,
            )

    def write_obo(
        self,
        file: None | str | TextIO | Path = None,
        *,
        use_tqdm: bool = False,
        emit_object_properties: bool = True,
        emit_annotation_properties: bool = True,
    ) -> None:
        """Write the OBO to a file."""
        it = self.iterate_obo_lines(
            emit_object_properties=emit_object_properties,
            emit_annotation_properties=emit_annotation_properties,
        )
        if use_tqdm:
            it = tqdm(it, desc=f"Writing {self.ontology}", unit_scale=True, unit="line")
        if isinstance(file, str | Path | os.PathLike):
            with open(file, "w") as fh:
                self._write_lines(it, fh)
        else:
            self._write_lines(it, file)

    @staticmethod
    def _write_lines(it, file: TextIO | None):
        for line in it:
            print(line, file=file)

    def write_obonet_gz(self, path: str | Path) -> None:
        """Write the OBO to a gzipped dump in Obonet JSON."""
        graph = self.to_obonet()
        with gzip.open(path, "wt") as file:
            json.dump(nx.node_link_data(graph), file)

    def _path(self, *parts: str, name: str | None = None) -> Path:
        return prefix_directory_join(self.ontology, *parts, name=name, version=self.data_version)

    def _cache(self, *parts: str, name: str | None = None) -> Path:
        return self._path("cache", *parts, name=name)

    @property
    def _names_path(self) -> Path:
        return self._cache(name="names.tsv")

    @property
    def _definitions_path(self) -> Path:
        return self._cache(name="definitions.tsv")

    @property
    def _species_path(self) -> Path:
        return self._cache(name="species.tsv")

    @property
    def _synonyms_path(self) -> Path:
        return self._cache(name="synonyms.tsv")

    @property
    def _alts_path(self):
        return self._cache(name="alt_ids.tsv")

    @property
    def _typedefs_path(self) -> Path:
        return self._cache(name="typedefs.tsv")

    @property
    def _xrefs_path(self) -> Path:
        return self._cache(name="xrefs.tsv")

    @property
    def _relations_path(self) -> Path:
        return self._cache(name="relations.tsv")

    @property
    def _properties_path(self) -> Path:
        return self._cache(name="properties.tsv")

    @property
    def _root_metadata_path(self) -> Path:
        return prefix_directory_join(self.ontology, name="metadata.json")

    @property
    def _versioned_metadata_path(self) -> Path:
        return self._cache(name="metadata.json")

    @property
    def _obo_path(self) -> Path:
        return self._cache(name=f"{self.ontology}.obo")

    @property
    def _obograph_path(self) -> Path:
        return self._path(name=f"{self.ontology}.json")

    @property
    def _owl_path(self) -> Path:
        return self._path(name=f"{self.ontology}.owl")

    @property
    def _obonet_gz_path(self) -> Path:
        return self._path(name=f"{self.ontology}.obonet.json.gz")

    @property
    def _nodes_path(self) -> Path:
        return self._path(name=f"{self.ontology}.nodes.tsv")

    def write_default(
        self,
        use_tqdm: bool = False,
        force: bool = False,
        write_obo: bool = False,
        write_obonet: bool = False,
        write_obograph: bool = False,
        write_owl: bool = False,
        write_nodes: bool = False,
    ) -> None:
        """Write the OBO to the default path."""
        metadata = self.get_metadata()
        for path in (self._root_metadata_path, self._versioned_metadata_path):
            logger.debug("[%s v%s] caching metadata to %s", self.ontology, self.data_version, path)
            with path.open("w") as file:
                json.dump(metadata, file, indent=2)

        logger.debug(
            "[%s v%s] caching typedefs to %s", self.ontology, self.data_version, self._typedefs_path
        )
        typedef_df: pd.DataFrame = self.get_typedef_df()
        typedef_df.sort_values(list(typedef_df.columns), inplace=True)
        typedef_df.to_csv(self._typedefs_path, sep="\t", index=False)

        for label, path, header, fn in [
            ("names", self._names_path, [f"{self.ontology}_id", "name"], self.iterate_id_name),
            (
                "definitions",
                self._definitions_path,
                [f"{self.ontology}_id", "definition"],
                self.iterate_id_definition,
            ),
            (
                "species",
                self._species_path,
                [f"{self.ontology}_id", "taxonomy_id"],
                self.iterate_id_species,
            ),
            (
                "synonyms",
                self._synonyms_path,
                [f"{self.ontology}_id", "synonym"],
                self.iterate_synonym_rows,
            ),
            ("alts", self._alts_path, [f"{self.ontology}_id", "alt_id"], self.iterate_alt_rows),
            ("xrefs", self._xrefs_path, self.xrefs_header, self.iterate_xref_rows),
            ("relations", self._relations_path, self.relations_header, self.iter_relation_rows),
            ("properties", self._properties_path, self.properties_header, self.iter_property_rows),
        ]:
            if path.exists() and not force:
                continue
            logger.debug("[%s v%s] caching %s to %s", self.ontology, self.data_version, label, path)
            write_iterable_tsv(
                path=path,
                header=header,
                it=fn(),  # type:ignore
            )

        for relation in (is_a, has_part, part_of, from_species, orthologous):
            if relation is not is_a and self.typedefs is not None and relation not in self.typedefs:
                continue
            relations_path = self._cache("relations", name=f"{relation.curie}.tsv")
            if relations_path.exists() and not force:
                continue
            logger.debug(
                "[%s v%s] caching relation %s ! %s",
                self.ontology,
                self.data_version,
                relation.curie,
                relation.name,
            )
            relation_df = self.get_filtered_relations_df(relation)
            if not len(relation_df.index):
                continue
            relation_df.sort_values(list(relation_df.columns), inplace=True)
            relation_df.to_csv(relations_path, sep="\t", index=False)

        if (write_obo or write_owl) and (not self._obo_path.exists() or force):
            self.write_obo(self._obo_path, use_tqdm=use_tqdm)
        if write_obograph and (not self._obograph_path.exists() or force):
            self.write_obograph(self._obograph_path)
        if write_owl and (not self._owl_path.exists() or force):
            import bioontologies.robot

            bioontologies.robot.convert(self._obo_path, self._owl_path)
        if write_obonet and (not self._obonet_gz_path.exists() or force):
            logger.debug("writing obonet to %s", self._obonet_gz_path)
            self.write_obonet_gz(self._obonet_gz_path)
        if write_nodes:
            self.get_graph().get_nodes_df().to_csv(self._nodes_path, sep="\t", index=False)

    @property
    def _items_accessor(self):
        if self._items is None:
            key = self.term_sort_key or attrgetter("curie")
            self._items = sorted(self.iter_terms(force=self.force), key=key)
        return self._items

    def __iter__(self) -> Iterator[Term]:
        if self.iter_only:
            return iter(self.iter_terms(force=self.force))
        return iter(self._items_accessor)

    def ancestors(self, identifier: str) -> set[str]:
        """Return a set of identifiers for parents of the given identifier."""
        return nx.descendants(self.hierarchy, identifier)  # note this is backwards

    def descendants(self, identifier: str) -> set[str]:
        """Return a set of identifiers for the children of the given identifier."""
        return nx.ancestors(self.hierarchy, identifier)  # note this is backwards

    def is_descendant(self, descendant: str, ancestor: str) -> bool:
        """Return if the given identifier is a descendent of the ancestor.

        .. code-block:: python

            from pyobo import get_obo

            obo = get_obo("go")

            interleukin_10_complex = "1905571"  # interleukin-10 receptor complex
            all_complexes = "0032991"
            assert obo.is_descendant("1905571", "0032991")
        """
        return ancestor in self.ancestors(descendant)

    @property
    def hierarchy(self) -> nx.DiGraph:
        """A graph representing the parent/child relationships between the entities.

        To get all children of a given entity, do:

        .. code-block:: python

            from pyobo import get_obo

            obo = get_obo("go")

            identifier = "1905571"  # interleukin-10 receptor complex
            is_complex = "0032991" in nx.descendants(obo.hierarchy, identifier)  # should be true
        """
        if self._hierarchy is None:
            self._hierarchy = nx.DiGraph()
            for term in self._iter_terms(desc=f"[{self.ontology}] getting hierarchy"):
                for parent in term.parents:
                    self._hierarchy.add_edge(term.identifier, parent.identifier)
        return self._hierarchy

    def to_obonet(self: Obo, *, use_tqdm: bool = False) -> nx.MultiDiGraph:
        """Export as a :mod`obonet` style graph."""
        rv = nx.MultiDiGraph()
        rv.graph.update(
            {
                "name": self.name,
                "ontology": self.ontology,
                "auto-generated-by": self.auto_generated_by,
                "typedefs": _convert_typedefs(self.typedefs),
                "format-version": self.format_version,
                "data-version": self.data_version,
                "synonymtypedef": _convert_synonym_typedefs(self.synonym_typedefs),
                "date": self.date_formatted,
            }
        )

        nodes = {}
        links = []
        typedefs = {t.pair: t for t in self.typedefs or []}
        for term in self._iter_terms(use_tqdm=use_tqdm):
            parents = []
            for parent in term.parents:
                if parent is None:
                    raise ValueError("parent should not be none!")
                links.append((term.curie, "is_a", parent.curie))
                parents.append(parent.curie)

            relations = []
            for typedef, target in term.iterate_relations():
                relations.append(f"{typedef.curie} {target.curie}")
                links.append((term.curie, typedef.curie, target.curie))

            d = {
                "id": term.curie,
                "name": term.name,
                "def": term.definition and term._definition_fp(),
                "xref": [xref.curie for xref in term.xrefs],
                "is_a": parents,
                "relationship": relations,
                "synonym": [synonym._fp() for synonym in term.synonyms],
                "property_value": list(term._emit_properties(self.ontology, typedefs)),
            }
            nodes[term.curie] = {k: v for k, v in d.items() if v}

        rv.add_nodes_from(nodes.items())
        for _source, _key, _target in links:
            rv.add_edge(_source, _target, key=_key)

        logger.info(
            "[%s v%s] exported graph with %d nodes",
            self.ontology,
            self.data_version,
            rv.number_of_nodes(),
        )
        return rv

    def get_metadata(self) -> Mapping[str, Any]:
        """Get metadata."""
        return {
            "version": self.data_version,
            "date": self.date and self.date.isoformat(),
        }

    def iterate_ids(self, *, use_tqdm: bool = False) -> Iterable[str]:
        """Iterate over identifiers."""
        for term in self._iter_terms(use_tqdm=use_tqdm, desc=f"[{self.ontology}] getting names"):
            if term.prefix == self.ontology:
                yield term.identifier

    def get_ids(self, *, use_tqdm: bool = False) -> set[str]:
        """Get the set of identifiers."""
        return set(self.iterate_ids(use_tqdm=use_tqdm))

    def iterate_id_name(self, *, use_tqdm: bool = False) -> Iterable[tuple[str, str]]:
        """Iterate identifier name pairs."""
        for term in self._iter_terms(use_tqdm=use_tqdm, desc=f"[{self.ontology}] getting names"):
            if term.prefix == self.ontology and term.name:
                yield term.identifier, term.name

    def get_id_name_mapping(self, *, use_tqdm: bool = False) -> Mapping[str, str]:
        """Get a mapping from identifiers to names."""
        return dict(self.iterate_id_name(use_tqdm=use_tqdm))

    def iterate_id_definition(self, *, use_tqdm: bool = False) -> Iterable[tuple[str, str]]:
        """Iterate over pairs of terms' identifiers and their respective definitions."""
        for term in self._iter_terms(use_tqdm=use_tqdm, desc=f"[{self.ontology}] getting names"):
            if term.identifier and term.definition:
                yield (
                    term.identifier,
                    term.definition.strip('"')
                    .replace("\n", " ")
                    .replace("\t", " ")
                    .replace("  ", " "),
                )

    def get_id_definition_mapping(self, *, use_tqdm: bool = False) -> Mapping[str, str]:
        """Get a mapping from identifiers to definitions."""
        return dict(self.iterate_id_definition(use_tqdm=use_tqdm))

    def get_obsolete(self, *, use_tqdm: bool = False) -> set[str]:
        """Get the set of obsolete identifiers."""
        return {
            term.identifier
            for term in self._iter_terms(
                use_tqdm=use_tqdm, desc=f"[{self.ontology}] getting obsolete"
            )
            if term.identifier and term.is_obsolete
        }

    ############
    # TYPEDEFS #
    ############

    def iterate_id_species(
        self, *, prefix: str | None = None, use_tqdm: bool = False
    ) -> Iterable[tuple[str, str]]:
        """Iterate over terms' identifiers and respective species (if available)."""
        if prefix is None:
            prefix = NCBITAXON_PREFIX
        for term in self._iter_terms(use_tqdm=use_tqdm, desc=f"[{self.ontology}] getting species"):
            species = term.get_species(prefix=prefix)
            if species:
                yield term.identifier, species.identifier

    def get_id_species_mapping(
        self, *, prefix: str | None = None, use_tqdm: bool = False
    ) -> Mapping[str, str]:
        """Get a mapping from identifiers to species."""
        return dict(self.iterate_id_species(prefix=prefix, use_tqdm=use_tqdm))

    ############
    # TYPEDEFS #
    ############

    def get_typedef_df(self, use_tqdm: bool = False) -> pd.DataFrame:
        """Get a typedef dataframe."""
        rows = [
            (typedef.prefix, typedef.identifier, typedef.name)
            for typedef in tqdm(self.typedefs or [], disable=not use_tqdm)
        ]
        return pd.DataFrame(rows, columns=["prefix", "identifier", "name"])

    def iter_typedef_id_name(self) -> Iterable[tuple[str, str]]:
        """Iterate over typedefs' identifiers and their respective names."""
        for typedef in self.typedefs or []:
            yield typedef.identifier, typedef.name

    def get_typedef_id_name_mapping(self) -> Mapping[str, str]:
        """Get a mapping from typedefs' identifiers to names."""
        return dict(self.iter_typedef_id_name())

    #########
    # PROPS #
    #########

    def iterate_properties(self, *, use_tqdm: bool = False) -> Iterable[tuple[Term, str, str]]:
        """Iterate over tuples of terms, properties, and their values."""
        # TODO if property_prefix is set, try removing that as a prefix from all prop strings.
        for term in self._iter_terms(
            use_tqdm=use_tqdm, desc=f"[{self.ontology}] getting properties"
        ):
            for prop, value in term.iterate_properties():
                yield term, prop, value

    @property
    def properties_header(self):
        """Property dataframe header."""
        return [f"{self.ontology}_id", "property", "value"]

    def iter_property_rows(self, *, use_tqdm: bool = False) -> Iterable[tuple[str, str, str]]:
        """Iterate property rows."""
        for term, prop, value in self.iterate_properties(use_tqdm=use_tqdm):
            yield term.identifier, prop, value

    def get_properties_df(self, *, use_tqdm: bool = False) -> pd.DataFrame:
        """Get all properties as a dataframe."""
        return pd.DataFrame(
            list(self.iter_property_rows(use_tqdm=use_tqdm)),
            columns=self.properties_header,
        )

    def iterate_filtered_properties(
        self, prop: str, *, use_tqdm: bool = False
    ) -> Iterable[tuple[Term, str]]:
        """Iterate over tuples of terms and the values for the given property."""
        for term in self._iter_terms(use_tqdm=use_tqdm):
            for _prop, value in term.iterate_properties():
                if _prop == prop:
                    yield term, value

    def get_filtered_properties_df(self, prop: str, *, use_tqdm: bool = False) -> pd.DataFrame:
        """Get a dataframe of terms' identifiers to the given property's values."""
        return pd.DataFrame(
            list(self.get_filtered_properties_mapping(prop, use_tqdm=use_tqdm).items()),
            columns=[f"{self.ontology}_id", prop],
        )

    def get_filtered_properties_mapping(
        self, prop: str, *, use_tqdm: bool = False
    ) -> Mapping[str, str]:
        """Get a mapping from a term's identifier to the property.

        .. warning:: Assumes there's only one version of the property for each term.
        """
        return {
            term.identifier: value
            for term, value in self.iterate_filtered_properties(prop, use_tqdm=use_tqdm)
        }

    def get_filtered_properties_multimapping(
        self, prop: str, *, use_tqdm: bool = False
    ) -> Mapping[str, list[str]]:
        """Get a mapping from a term's identifier to the property values."""
        return multidict(
            (term.identifier, value)
            for term, value in self.iterate_filtered_properties(prop, use_tqdm=use_tqdm)
        )

    #############
    # RELATIONS #
    #############

    def iterate_relations(
        self, *, use_tqdm: bool = False
    ) -> Iterable[tuple[Term, Reference, Reference]]:
        """Iterate over tuples of terms, relations, and their targets."""
        _warned = set()

        typedefs: dict[ReferenceTuple, TypeDef] = {td.pair: td for td in self.typedefs or []}
        for term in self._iter_terms(
            use_tqdm=use_tqdm, desc=f"[{self.ontology}] getting relations"
        ):
            for parent in term.parents:
                yield term, is_a.reference, parent
            for typedef, reference in term.iterate_relations():
                if not self.typedefs:
                    raise ValueError(f"[{self.ontology}] no typedefs defined")
                if typedef.pair not in typedefs and typedef.pair not in default_typedefs:
                    if typedef.pair not in _warned:
                        _warn_string = f"[{term.curie}] undefined typedef: {typedef.pair}"
                        if typedef.name:
                            _warn_string += f" ({typedef.name})"
                        logger.warning(_warn_string)
                        _warned.add(typedef.pair)
                    continue
                yield term, typedef, reference

    def iter_relation_rows(
        self, use_tqdm: bool = False
    ) -> Iterable[tuple[str, str, str, str, str]]:
        """Iterate the relations' rows."""
        for term, typedef, reference in self.iterate_relations(use_tqdm=use_tqdm):
            yield (
                term.identifier,
                typedef.prefix,
                typedef.identifier,
                reference.prefix,
                reference.identifier,
            )

    def iterate_filtered_relations(
        self,
        relation: ReferenceHint,
        *,
        use_tqdm: bool = False,
    ) -> Iterable[tuple[Term, Reference]]:
        """Iterate over tuples of terms and ther targets for the given relation."""
        _pair = _ensure_ref(relation, ontology_prefix=self.ontology).pair
        for term, predicate, reference in self.iterate_relations(use_tqdm=use_tqdm):
            if _pair == predicate.pair:
                yield term, reference

    @property
    def relations_header(self) -> Sequence[str]:
        """Header for the relations dataframe."""
        return [f"{self.ontology}_id", RELATION_PREFIX, RELATION_ID, TARGET_PREFIX, TARGET_ID]

    def get_relations_df(self, *, use_tqdm: bool = False) -> pd.DataFrame:
        """Get all relations from the OBO."""
        return pd.DataFrame(
            list(self.iter_relation_rows(use_tqdm=use_tqdm)),
            columns=self.relations_header,
        )

    def get_filtered_relations_df(
        self,
        relation: ReferenceHint,
        *,
        use_tqdm: bool = False,
    ) -> pd.DataFrame:
        """Get a specific relation from OBO."""
        return pd.DataFrame(
            [
                (term.identifier, reference.prefix, reference.identifier)
                for term, reference in self.iterate_filtered_relations(relation, use_tqdm=use_tqdm)
            ],
            columns=[f"{self.ontology}_id", TARGET_PREFIX, TARGET_ID],
        )

    def iterate_filtered_relations_filtered_targets(
        self,
        relation: ReferenceHint,
        target_prefix: str,
        *,
        use_tqdm: bool = False,
    ) -> Iterable[tuple[Term, Reference]]:
        """Iterate over relationships between one identifier and another."""
        for term, reference in self.iterate_filtered_relations(
            relation=relation, use_tqdm=use_tqdm
        ):
            if reference.prefix == target_prefix:
                yield term, reference

    def get_relation_mapping(
        self,
        relation: ReferenceHint,
        target_prefix: str,
        *,
        use_tqdm: bool = False,
    ) -> Mapping[str, str]:
        """Get a mapping from the term's identifier to the target's identifier.

        .. warning:: Assumes there's only one version of the property for each term.

         Example usage: get homology between HGNC and MGI:

        >>> from pyobo.sources.hgnc import get_obo
        >>> obo = get_obo()
        >>> human_mapt_hgnc_id = "6893"
        >>> mouse_mapt_mgi_id = "97180"
        >>> hgnc_mgi_orthology_mapping = obo.get_relation_mapping("ro:HOM0000017", "mgi")
        >>> assert mouse_mapt_mgi_id == hgnc_mgi_orthology_mapping[human_mapt_hgnc_id]
        """
        return {
            term.identifier: reference.identifier
            for term, reference in self.iterate_filtered_relations_filtered_targets(
                relation=relation,
                target_prefix=target_prefix,
                use_tqdm=use_tqdm,
            )
        }

    def get_relation(
        self,
        source_identifier: str,
        relation: ReferenceHint,
        target_prefix: str,
        *,
        use_tqdm: bool = False,
    ) -> str | None:
        """Get the value for a bijective relation mapping between this resource and a target resource.

        >>> from pyobo.sources.hgnc import get_obo
        >>> obo = get_obo()
        >>> human_mapt_hgnc_id = "6893"
        >>> mouse_mapt_mgi_id = "97180"
        >>> assert mouse_mapt_mgi_id == obo.get_relation(human_mapt_hgnc_id, "ro:HOM0000017", "mgi")
        """
        relation_mapping = self.get_relation_mapping(
            relation=relation, target_prefix=target_prefix, use_tqdm=use_tqdm
        )
        return relation_mapping.get(source_identifier)

    def get_relation_multimapping(
        self,
        relation: ReferenceHint,
        target_prefix: str,
        *,
        use_tqdm: bool = False,
    ) -> Mapping[str, list[str]]:
        """Get a mapping from the term's identifier to the target's identifiers."""
        return multidict(
            (term.identifier, reference.identifier)
            for term, reference in self.iterate_filtered_relations_filtered_targets(
                relation=relation,
                target_prefix=target_prefix,
                use_tqdm=use_tqdm,
            )
        )

    def get_id_multirelations_mapping(
        self,
        typedef: TypeDef,
        *,
        use_tqdm: bool = False,
    ) -> Mapping[str, list[Reference]]:
        """Get a mapping from identifiers to a list of all references for the given relation."""
        return multidict(
            (term.identifier, reference)
            for term in self._iter_terms(
                use_tqdm=use_tqdm, desc=f"[{self.ontology}] getting {typedef.curie}"
            )
            for reference in term.get_relationships(typedef)
        )

    ############
    # SYNONYMS #
    ############

    def iterate_synonyms(self, *, use_tqdm: bool = False) -> Iterable[tuple[Term, Synonym]]:
        """Iterate over pairs of term and synonym object."""
        for term in self._iter_terms(use_tqdm=use_tqdm, desc=f"[{self.ontology}] getting synonyms"):
            for synonym in sorted(term.synonyms, key=attrgetter("name")):
                yield term, synonym

    def iterate_synonym_rows(self, *, use_tqdm: bool = False) -> Iterable[tuple[str, str]]:
        """Iterate over pairs of identifier and synonym text."""
        for term, synonym in self.iterate_synonyms(use_tqdm=use_tqdm):
            yield term.identifier, synonym.name

    def get_id_synonyms_mapping(self, *, use_tqdm: bool = False) -> Mapping[str, list[str]]:
        """Get a mapping from identifiers to a list of sorted synonym strings."""
        return multidict(self.iterate_synonym_rows(use_tqdm=use_tqdm))

    #########
    # XREFS #
    #########

    def iterate_xrefs(self, *, use_tqdm: bool = False) -> Iterable[tuple[Term, Reference]]:
        """Iterate over xrefs."""
        for term in self._iter_terms(use_tqdm=use_tqdm, desc=f"[{self.ontology}] getting xrefs"):
            for xref in term.xrefs:
                yield term, xref

    def iterate_filtered_xrefs(
        self, prefix: str, *, use_tqdm: bool = False
    ) -> Iterable[tuple[Term, Reference]]:
        """Iterate over xrefs to a given prefix."""
        for term, xref in self.iterate_xrefs(use_tqdm=use_tqdm):
            if xref.prefix == prefix:
                yield term, xref

    def iterate_xref_rows(self, *, use_tqdm: bool = False) -> Iterable[tuple[str, str, str]]:
        """Iterate over terms' identifiers, xref prefixes, and xref identifiers."""
        for term, xref in self.iterate_xrefs(use_tqdm=use_tqdm):
            yield term.identifier, xref.prefix, xref.identifier

    @property
    def xrefs_header(self):
        """The header for the xref dataframe."""
        return [f"{self.ontology}_id", TARGET_PREFIX, TARGET_ID]

    def get_xrefs_df(self, *, use_tqdm: bool = False) -> pd.DataFrame:
        """Get a dataframe of all xrefs extracted from the OBO document."""
        return pd.DataFrame(
            list(self.iterate_xref_rows(use_tqdm=use_tqdm)),
            columns=[f"{self.ontology}_id", TARGET_PREFIX, TARGET_ID],
        ).drop_duplicates()

    def get_filtered_xrefs_mapping(
        self, prefix: str, *, use_tqdm: bool = False
    ) -> Mapping[str, str]:
        """Get filtered xrefs as a dictionary."""
        return {
            term.identifier: xref.identifier
            for term, xref in self.iterate_filtered_xrefs(prefix, use_tqdm=use_tqdm)
        }

    def get_filtered_multixrefs_mapping(
        self, prefix: str, *, use_tqdm: bool = False
    ) -> Mapping[str, list[str]]:
        """Get filtered xrefs as a dictionary."""
        return multidict(
            (term.identifier, xref.identifier)
            for term, xref in self.iterate_filtered_xrefs(prefix, use_tqdm=use_tqdm)
        )

    ########
    # ALTS #
    ########

    def iterate_alts(self) -> Iterable[tuple[Term, Reference]]:
        """Iterate over alternative identifiers."""
        for term in self:
            for alt in term.alt_ids:
                yield term, alt

    def iterate_alt_rows(self) -> Iterable[tuple[str, str]]:
        """Iterate over pairs of terms' primary identifiers and alternate identifiers."""
        for term, alt in self.iterate_alts():
            yield term.identifier, alt.identifier

    def get_id_alts_mapping(self) -> Mapping[str, list[str]]:
        """Get a mapping from identifiers to a list of alternative identifiers."""
        return multidict((term.identifier, alt.identifier) for term, alt in self.iterate_alts())


def make_ad_hoc_ontology(
    _ontology: str,
    _name: str,
    _auto_generated_by: str | None = None,
    _format_version: str = "1.2",
    _typedefs: list[TypeDef] | None = None,
    _synonym_typedefs: list[SynonymTypeDef] | None = None,
    _date: datetime | None = None,
    _data_version: str | None = None,
    _idspaces: Mapping[str, str] | None = None,
    _root_terms: list[Reference] | None = None,
    *,
    terms: list[Term],
) -> Obo:
    """Make an ad-hoc ontology."""

    class AdHocOntology(Obo):
        """An ad hoc ontology created from an OBO file."""

        ontology = _ontology
        name = _name
        auto_generated_by = _auto_generated_by
        format_version = _format_version
        typedefs = _typedefs
        synonym_typedefs = _synonym_typedefs
        idspaces = _idspaces
        root_terms = _root_terms

        def __post_init__(self):
            self.date = _date
            self.data_version = _data_version

        def iter_terms(self, force: bool = False) -> Iterable[Term]:
            """Iterate over terms in the ad hoc ontology."""
            return terms

    return AdHocOntology()


def _convert_typedefs(typedefs: Iterable[TypeDef] | None) -> list[Mapping[str, Any]]:
    """Convert the type defs."""
    if not typedefs:
        return []
    return [_convert_typedef(typedef) for typedef in typedefs]


def _convert_typedef(typedef: TypeDef) -> Mapping[str, Any]:
    """Convert a type def."""
    # TODO add more later
    return typedef.reference.model_dump()


def _convert_synonym_typedefs(synonym_typedefs: Iterable[SynonymTypeDef] | None) -> list[str]:
    """Convert the synonym type defs."""
    if not synonym_typedefs:
        return []
    return [_convert_synonym_typedef(synonym_typedef) for synonym_typedef in synonym_typedefs]


def _convert_synonym_typedef(synonym_typedef: SynonymTypeDef) -> str:
    return f'{synonym_typedef.preferred_curie} "{synonym_typedef.name}"'


def default_reference(prefix: str, part: str, name: str | None = None) -> Reference:
    """Create a CURIE for an "unqualified" reference.

    :param prefix: The prefix of the ontology in which the "unqualified" reference is made
    :param part: The "unqualified" reference. For example, if you just write
        "located_in" somewhere there is supposed to be a CURIE
    :returns: A CURIE for the "unqualified" reference based on the OBO semantic space

    >>> default_reference("chebi", "conjugate_base_of")
    Reference(prefix="obo", identifier="chebi#conjugate_base_of")
    """
    if not part.strip():
        raise ValueError("default identifier is empty")
    return Reference(prefix="obo", identifier=f"{prefix}#{part}", name=name)<|MERGE_RESOLUTION|>--- conflicted
+++ resolved
@@ -289,42 +289,25 @@
     def append_see_also(self, reference: ReferenceHint) -> Self:
         """Add a see also relationship."""
         try:
-<<<<<<< HEAD
-            rr = _ensure_ref(reference)
-        except ValueError:  # can't parse?
-=======
             _reference = _ensure_ref(reference)
         # ValueError gets raised if _ensure_ref has an issue
         # with parsing or standardizing
         except ValueError:
             # if it's a string, just give up and annotate it as
             # a literal string. otherwise, raise the error again
->>>>>>> 3a11a1d5
             if isinstance(reference, str):
                 return self.annotate_literal(see_also, reference)
             raise
         else:
-<<<<<<< HEAD
-            return self.annotate_object(see_also, rr)
-=======
             return self.annotate_object(see_also, _reference)
->>>>>>> 3a11a1d5
 
     def append_comment(self, value: str) -> Self:
         """Add a comment relationship."""
-<<<<<<< HEAD
         return self.annotate_literal(comment, value)
 
     def append_replaced_by(self, reference: Reference) -> Term:
         """Add a replaced by relationship."""
         return self.annotate_object(term_replaced_by, reference)
-=======
-        return self.append_property(comment.curie, value)
-
-    def append_replaced_by(self, reference: ReferenceHint) -> Self:
-        """Add a replaced by relationship."""
-        return self.append_relationship(term_replaced_by, reference)
->>>>>>> 3a11a1d5
 
     def append_parent(self, reference: ReferenceHint) -> Self:
         """Add a parent to this entity."""
@@ -382,7 +365,6 @@
         """Append an xref."""
         self.xrefs.append(_ensure_ref(reference))
 
-<<<<<<< HEAD
     def append_relationship(self, typedef: ReferenceHint, reference: ReferenceHint) -> None:
         """Append a relationship."""
         self.relationships[_ensure_ref(typedef)].append(_ensure_ref(reference))
@@ -393,16 +375,6 @@
         value = _ensure_ref(value)
         self.annotations_object[typedef].append(value)
         return self
-=======
-    def append_relationship(self, typedef: TypeDef, reference: ReferenceHint) -> Self:
-        """Append a relationship."""
-        self.relationships[typedef].append(_ensure_ref(reference))
-        return self
-
-    def annotate_object(self, typedef: TypeDef, reference: ReferenceHint) -> Self:
-        """Append a relationship."""
-        return self.append_relationship(typedef, reference)
->>>>>>> 3a11a1d5
 
     def set_species(self, identifier: str, name: str | None = None):
         """Append the from_species relation."""
@@ -434,7 +406,6 @@
 
     def append_property(
         self, prop: str | Reference | Referenced, value: str | Reference | Referenced
-<<<<<<< HEAD
     ) -> None:
         """Append an arbitrary property."""
         raise NotImplementedError("this was removed")
@@ -454,29 +425,6 @@
         return self.annotate_literal(
             prop, str(value).lower(), Reference(prefix="xsd", identifier="boolean")
         )
-=======
-    ) -> Self:
-        """Append a property."""
-        if isinstance(prop, Reference | Referenced):
-            prop = prop.preferred_curie
-        if isinstance(value, Reference | Referenced):
-            value = value.preferred_curie
-        self.properties[prop].append(value)
-        return self
-
-    def annotate_literal(
-        self,
-        prop: str | Reference | Referenced,
-        value: str,
-        datatype: curies.Reference | None = None,
-    ) -> Self:
-        """Append a property."""
-        return self.append_property(prop, value)
-
-    def annotate_boolean(self, prop: str | Reference | Referenced, value: bool) -> Self:
-        """Append a property."""
-        return self.annotate_literal(prop, str(value))
->>>>>>> 3a11a1d5
 
     def _definition_fp(self) -> str:
         if self.definition is None:
