--- conflicted
+++ resolved
@@ -51,34 +51,7 @@
     _ensure_ref,
     _tag_property_targets,
 )
-<<<<<<< HEAD
-from .typedef import (
-    TypeDef,
-    comment,
-    default_typedefs,
-    equivalent_class,
-    exact_match,
-    extended_match_typedefs,
-    from_species,
-    has_contributor,
-    has_dbxref,
-    has_description,
-    has_license,
-    has_ontology_root_term,
-    has_part,
-    has_title,
-    is_a,
-    mapping_has_confidence,
-    mapping_has_justification,
-    orthologous,
-    part_of,
-    see_also,
-    term_replaced_by,
-)
-=======
->>>>>>> 50146b23
 from .utils import _boolean_tag, obo_escape_slim
-from .vocabulary import SKIP_PROPERTY_PREDICATES
 from ..api.utils import get_version
 from ..constants import (
     BUILD_SUBDIRECTORY_NAME,
@@ -432,11 +405,7 @@
         if emit_annotation_properties:
             yield from self._iterate_obo_properties(
                 ontology_prefix=ontology_prefix,
-<<<<<<< HEAD
-                skip_predicates=SKIP_PROPERTY_PREDICATES,
-=======
                 skip_predicates=v.SKIP_PROPERTY_PREDICATES,
->>>>>>> 50146b23
                 typedefs=typedefs,
             )
         # 13
