"""Data structures for OBO."""

from __future__ import annotations

import gzip
import json
import logging
import os
import sys
import warnings
from collections import ChainMap, defaultdict
from collections.abc import Callable, Collection, Iterable, Iterator, Mapping, Sequence
from dataclasses import dataclass, field
from datetime import datetime
from itertools import chain
from pathlib import Path
from textwrap import dedent
from typing import Any, ClassVar, Literal, TextIO, overload

import bioregistry
import click
import curies
import networkx as nx
import pandas as pd
from curies import ReferenceTuple
from curies import vocabulary as v
from more_click import force_option, verbose_option
from pydantic import BaseModel, ConfigDict
from tqdm.auto import tqdm
from typing_extensions import Self

from .reference import (
    OBOLiteral,
    Reference,
    Referenced,
    _reference_list_tag,
    comma_separate_references,
    get_preferred_curie,
    reference_escape,
    unspecified_matching,
)
from .struct_utils import (
    Annotation,
    AxiomsHint,
    IntersectionOfHint,
    PropertiesHint,
    ReferenceHint,
    RelationsHint,
    Stanza,
    UnionOfHint,
    _ensure_ref,
    _tag_property_targets,
)
from .typedef import (
    TypeDef,
    alternative_term,
    comment,
    default_typedefs,
    equivalent_class,
    exact_match,
    extended_match_typedefs,
    from_species,
    has_contributor,
    has_dbxref,
    has_description,
    has_license,
    has_ontology_root_term,
    has_part,
    has_title,
    is_a,
    mapping_has_confidence,
    mapping_has_justification,
    orthologous,
    part_of,
    see_also,
    term_replaced_by,
)
from .utils import _boolean_tag, obo_escape_slim
from ..api.utils import get_version
from ..constants import (
    DATE_FORMAT,
    NCBITAXON_PREFIX,
    RELATION_ID,
    RELATION_PREFIX,
    TARGET_ID,
    TARGET_PREFIX,
)
from ..utils.io import multidict, write_iterable_tsv
from ..utils.path import prefix_directory_join
from ..version import get_version as get_pyobo_version

__all__ = [
    "Obo",
    "Synonym",
    "SynonymTypeDef",
    "Term",
    "abbreviation",
    "acronym",
    "int_identifier_sort_key",
    "make_ad_hoc_ontology",
]

logger = logging.getLogger(__name__)

DEFAULT_SPECIFICITY: v.SynonymScope = "EXACT"

#: Columns in the SSSOM dataframe
SSSOM_DF_COLUMNS = [
    "subject_id",
    "subject_label",
    "object_id",
    "predicate_id",
    "mapping_justification",
    "confidence",
    "contributor",
]
UNSPECIFIED_MATCHING_CURIE = "sempav:UnspecifiedMatching"
FORMAT_VERSION = "1.4"


@dataclass
class Synonym:
    """A synonym with optional specificity and references."""

    #: The string representing the synonym
    name: str

    #: The specificity of the synonym
    specificity: v.SynonymScope | None = None

    #: The type of synonym. Must be defined in OBO document!
    type: Reference | None = None

    #: References to articles where the synonym appears
    provenance: list[Reference] = field(default_factory=list)

    #: Extra annotations
    annotations: list[tuple[Reference, Reference]] = field(default_factory=list)

    def __lt__(self, other: Synonym) -> bool:
        """Sort lexically by name."""
        return self._sort_key() < other._sort_key()

    def _sort_key(self) -> tuple[str, v.SynonymScope, str]:
        return (
            self.name,
            self.specificity or DEFAULT_SPECIFICITY,
            self.type.curie if self.type else "",
        )

    @property
    def predicate(self) -> curies.NamedReference:
        """Get the specificity reference."""
        return v.synonym_scopes[self.specificity or DEFAULT_SPECIFICITY]

    def to_obo(
        self,
        ontology_prefix: str,
        synonym_typedefs: Mapping[ReferenceTuple, SynonymTypeDef] | None = None,
    ) -> str:
        """Write this synonym as an OBO line to appear in a [Term] stanza."""
        return f"synonym: {self._fp(ontology_prefix, synonym_typedefs)}"

    def _fp(
        self,
        ontology_prefix: str,
        synonym_typedefs: Mapping[ReferenceTuple, SynonymTypeDef] | None = None,
    ) -> str:
        if synonym_typedefs is None:
            synonym_typedefs = {}
        std = _synonym_typedef_warn(ontology_prefix, self.type, synonym_typedefs)
        if std is not None and std.specificity is not None:
            specificity = std.specificity
        elif self.specificity:
            specificity = self.specificity
        else:
            specificity = DEFAULT_SPECIFICITY
        x = f'"{self._escape(self.name)}" {specificity}'
        if self.type is not None:
            x = f"{x} {reference_escape(self.type, ontology_prefix=ontology_prefix)}"
        return f"{x} [{comma_separate_references(self.provenance)}]"

    @staticmethod
    def _escape(s: str) -> str:
        return s.replace('"', '\\"')


@dataclass
class SynonymTypeDef(Referenced):
    """A type definition for synonyms in OBO."""

    reference: Reference
    specificity: v.SynonymScope | None = None

    def __hash__(self) -> int:
        # have to re-define hash because of the @dataclass
        return hash((self.__class__, self.prefix, self.identifier))

    def to_obo(self, ontology_prefix: str) -> str:
        """Serialize to OBO."""
        rv = f"synonymtypedef: {reference_escape(self.reference, ontology_prefix=ontology_prefix)}"
        name = self.name or ""
        rv = f'{rv} "{name}"'
        if self.specificity:
            rv = f"{rv} {self.specificity}"
        return rv


DEFAULT_SYNONYM_TYPE = SynonymTypeDef(
    reference=Reference(prefix="oboInOwl", identifier="SynonymType", name="synonym type"),
)
abbreviation = SynonymTypeDef(
    reference=Reference(prefix="OMO", identifier="0003000", name="abbreviation")
)
acronym = SynonymTypeDef(reference=Reference(prefix="omo", identifier="0003012", name="acronym"))
uk_spelling = SynonymTypeDef(
    reference=Reference(prefix="omo", identifier="0003005", name="UK spelling synonym")
)
default_synonym_typedefs: dict[ReferenceTuple, SynonymTypeDef] = {
    abbreviation.pair: abbreviation,
    acronym.pair: acronym,
    uk_spelling.pair: uk_spelling,
}


class MappingContext(BaseModel):
    """Context for a mapping, corresponding to SSSOM."""

    justification: Reference = unspecified_matching
    contributor: Reference | None = None
    confidence: float | None = None

    model_config = ConfigDict(
        frozen=True,  # Makes the model immutable and hashable
    )


@dataclass
class Term(Referenced, Stanza):
    """A term in OBO."""

    #: The primary reference for the entity
    reference: Reference

    #: A description of the entity
    definition: str | None = None

    #: References to articles in which the term appears
    provenance: list[Reference] = field(default_factory=list)

    #: Object properties
    relationships: RelationsHint = field(default_factory=lambda: defaultdict(list))

    _axioms: AxiomsHint = field(default_factory=lambda: defaultdict(list))

    properties: PropertiesHint = field(default_factory=lambda: defaultdict(list))

    #: Relationships with the default "is_a"
    parents: list[Reference] = field(default_factory=list)

    # TODO add intersection and union to relation output
    intersection_of: IntersectionOfHint = field(default_factory=list)
    union_of: UnionOfHint = field(default_factory=list)
    equivalent_to: list[Reference] = field(default_factory=list)
    disjoint_from: list[Reference] = field(default_factory=list)

    #: Synonyms of this term
    synonyms: list[Synonym] = field(default_factory=list)

    #: Database cross-references, see :func:`get_mappings` for
    #: access to all mappings in an SSSOM-like interface
    xrefs: list[Reference] = field(default_factory=list)

    #: The sub-namespace within the ontology
    namespace: str | None = None

    #: An annotation for obsolescence. By default, is None, but this means that it is not obsolete.
    is_obsolete: bool | None = None

    type: Literal["Term", "Instance"] = "Term"

    builtin: bool | None = None
    is_anonymous: bool | None = None
    subsets: list[Reference] = field(default_factory=list)

    def __hash__(self) -> int:
        # have to re-define hash because of the @dataclass
        return hash((self.__class__, self.prefix, self.identifier))

    @classmethod
    def from_triple(
        cls,
        prefix: str,
        identifier: str,
        name: str | None = None,
        definition: str | None = None,
        **kwargs,
    ) -> Term:
        """Create a term from a reference."""
        return cls(
            reference=Reference(prefix=prefix, identifier=identifier, name=name),
            definition=definition,
            **kwargs,
        )

    @classmethod
    def auto(
        cls,
        prefix: str,
        identifier: str,
    ) -> Term:
        """Create a term from a reference."""
        from ..api import get_definition

        return cls(
            reference=Reference.auto(prefix=prefix, identifier=identifier),
            definition=get_definition(prefix, identifier),
        )

    def append_see_also_url(self, url: str) -> Self:
        """Add a see also property."""
        return self.annotate_literal(
            see_also, url, datatype=Reference(prefix="xsd", identifier="anyURI")
        )

    def extend_parents(self, references: Collection[Reference]) -> None:
        """Add a collection of parents to this entity."""
        warnings.warn("use append_parent", DeprecationWarning, stacklevel=2)
        if any(x is None for x in references):
            raise ValueError("can not append a collection of parents containing a null parent")
        self.parents.extend(references)

    def get_property_literals(self, prop: ReferenceHint) -> list[str]:
        """Get properties from the given key."""
        rv = []
        for t in self.properties.get(_ensure_ref(prop), []):
            match t:
                case Reference():
                    rv.append(get_preferred_curie(t))
                case OBOLiteral(value, _):
                    rv.append(value)
        return rv

    def get_property(self, prop: ReferenceHint) -> str | None:
        """Get a single property of the given key."""
        r = self.get_property_literals(prop)
        if not r:
            return None
        if len(r) != 1:
            raise ValueError
        return r[0]

    # docstr-coverage:excused `overload`
    @overload
    def get_mappings(
        self, *, include_xrefs: bool = ..., add_context: Literal[True] = True
    ) -> list[tuple[Reference, Reference, MappingContext]]: ...

    # docstr-coverage:excused `overload`
    @overload
    def get_mappings(
        self, *, include_xrefs: bool = ..., add_context: Literal[False] = False
    ) -> list[tuple[Reference, Reference]]: ...

    def get_mappings(
        self, *, include_xrefs: bool = True, add_context: bool = False
    ) -> list[tuple[Reference, Reference]] | list[tuple[Reference, Reference, MappingContext]]:
        """Get mappings with preferred curies."""
        rows = []
        for predicate in extended_match_typedefs:
            for xref_reference in chain(
                self.get_property_objects(predicate), self.get_relationships(predicate)
            ):
                rows.append((predicate.reference, xref_reference))
        if include_xrefs:
            for xref_reference in self.xrefs:
                rows.append((has_dbxref.reference, xref_reference))
        for equivalent_to in self.equivalent_to:
            rows.append((equivalent_class.reference, equivalent_to))
        rv = sorted(set(rows))
        if not add_context:
            return rv
        return [(k, v, self._get_mapping_context(k, v)) for k, v in rv]

    def _get_object_axiom_target(
        self, p: Reference, o: Reference | OBOLiteral, ap: Reference
    ) -> Reference | None:
        match self._get_axiom(p, o, ap):
            case OBOLiteral():
                raise TypeError
            case Reference() as target:
                return target
            case None:
                return None
            case _:
                raise TypeError

    def _get_str_axiom_target(
        self, p: Reference, o: Reference | OBOLiteral, ap: Reference
    ) -> str | None:
        match self._get_axiom(p, o, ap):
            case OBOLiteral(value, _):
                return value
            case Reference():
                raise TypeError
            case None:
                return None
            case _:
                raise TypeError

    def _get_mapping_context(self, p: Reference, o: Reference) -> MappingContext:
        return MappingContext(
            justification=self._get_object_axiom_target(p, o, mapping_has_justification.reference)
            or unspecified_matching,
            contributor=self._get_object_axiom_target(p, o, has_contributor.reference),
            confidence=self._get_str_axiom_target(p, o, mapping_has_confidence.reference),
        )

    def append_exact_match(
        self,
        reference: ReferenceHint,
        *,
        mapping_justification: Reference | None = None,
        confidence: float | None = None,
        contributor: Reference | None = None,
    ) -> Self:
        """Append an exact match, also adding an xref."""
        reference = _ensure_ref(reference)
        axioms = self._prepare_mapping_axioms(
            mapping_justification=mapping_justification,
            confidence=confidence,
            contributor=contributor,
        )
        self.annotate_object(exact_match.reference, reference, axioms=axioms)
        return self

    def set_species(self, identifier: str, name: str | None = None) -> Self:
        """Append the from_species relation."""
        if name is None:
            from pyobo.resources.ncbitaxon import get_ncbitaxon_name

            name = get_ncbitaxon_name(identifier)
        return self.append_relationship(
            from_species, Reference(prefix=NCBITAXON_PREFIX, identifier=identifier, name=name)
        )

    def get_species(self, prefix: str = NCBITAXON_PREFIX) -> Reference | None:
        """Get the species if it exists.

        :param prefix: The prefix to use in case the term has several species annotations.
        """
        for species in self.get_relationships(from_species):
            if species.prefix == prefix:
                return species
        return None

    def extend_relationship(self, typedef: ReferenceHint, references: Iterable[Reference]) -> None:
        """Append several relationships."""
        warnings.warn("use append_relationship", DeprecationWarning, stacklevel=2)
        if any(x is None for x in references):
            raise ValueError("can not extend a collection that includes a null reference")
        typedef = _ensure_ref(typedef)
        self.relationships[typedef].extend(references)

    def _definition_fp(self) -> str:
        definition = obo_escape_slim(self.definition) if self.definition else ""
        return f'"{definition}" [{comma_separate_references(self.provenance)}]'

    def iterate_obo_lines(
        self,
        *,
        ontology_prefix: str,
        typedefs: Mapping[ReferenceTuple, TypeDef],
        synonym_typedefs: Mapping[ReferenceTuple, SynonymTypeDef] | None = None,
        emit_object_properties: bool = True,
        emit_annotation_properties: bool = True,
    ) -> Iterable[str]:
        """Iterate over the lines to write in an OBO file."""
        yield f"\n[{self.type}]"
        # 1
        yield f"id: {self._reference(self.reference, ontology_prefix)}"
        # 2
        yield from _boolean_tag("is_anonymous", self.is_anonymous)
        # 3
        if self.name:
            yield f"name: {obo_escape_slim(self.name)}"
        # 4
        if self.namespace and self.namespace != "?":
            namespace_normalized = (
                self.namespace.replace(" ", "_").replace("-", "_").replace("(", "").replace(")", "")
            )
            yield f"namespace: {namespace_normalized}"
        # 5
        for alt in sorted(self.alt_ids):
            yield f"alt_id: {self._reference(alt, ontology_prefix, add_name_comment=True)}"
        # 6
        if self.definition or self.provenance:
            yield f"def: {self._definition_fp()}"
        # 7
        for x in self.get_property_values(comment):
            if isinstance(x, OBOLiteral):
                yield f'comment: "{x.value}"'
        # 8
        yield from _reference_list_tag("subset", self.subsets, ontology_prefix)
        # 9
        for synonym in sorted(self.synonyms):
            yield synonym.to_obo(ontology_prefix=ontology_prefix, synonym_typedefs=synonym_typedefs)
        # 10
        yield from self._iterate_xref_obo(ontology_prefix=ontology_prefix)
        # 11
        yield from _boolean_tag("builtin", self.builtin)
        # 12
        if emit_annotation_properties:
            yield from self._iterate_obo_properties(
                ontology_prefix=ontology_prefix,
                skip_predicates=[
                    term_replaced_by.reference,
                    see_also.reference,
                    alternative_term.reference,
                ],
                typedefs=typedefs,
            )
        # 13
        parent_tag = "is_a" if self.type == "Term" else "instance_of"
        yield from _reference_list_tag(parent_tag, self.parents, ontology_prefix)
        # 14
        yield from self._iterate_intersection_of_obo(ontology_prefix=ontology_prefix)
        # 15
        yield from _reference_list_tag("union_of", self.union_of, ontology_prefix=ontology_prefix)
        # 16
        yield from _reference_list_tag(
            "equivalent_to", self.equivalent_to, ontology_prefix=ontology_prefix
        )
        # 17
        yield from _reference_list_tag(
            "disjoint_from", self.disjoint_from, ontology_prefix=ontology_prefix
        )
        # 18
        if emit_object_properties:
            yield from self._iterate_obo_relations(
                ontology_prefix=ontology_prefix, typedefs=typedefs
            )
        # 19 TODO created_by
        # 20 TODO creation_date
        # 21
        yield from _boolean_tag("is_obsolete", self.is_obsolete)
        # 22
        yield from _tag_property_targets(
            "replaced_by", self, term_replaced_by, ontology_prefix=ontology_prefix
        )
        # 23
        yield from _tag_property_targets(
            "consider", self, see_also, ontology_prefix=ontology_prefix
        )

    @staticmethod
    def _reference(
        predicate: Reference, ontology_prefix: str, add_name_comment: bool = False
    ) -> str:
        return reference_escape(
            predicate, ontology_prefix=ontology_prefix, add_name_comment=add_name_comment
        )


#: A set of warnings, used to make sure we don't show the same one over and over
<<<<<<< HEAD
_TYPEDEF_WARNINGS: set[tuple[str, curies.Reference]] = set()


def _typedef_warn(
    prefix: str, predicate: curies.Reference, typedefs: Mapping[ReferenceTuple, TypeDef]
) -> None:
    if predicate.pair in default_typedefs or predicate.pair in typedefs:
        return None
    key = prefix, predicate
    if key not in _TYPEDEF_WARNINGS:
        _TYPEDEF_WARNINGS.add(key)
        predicate_curie = getattr(predicate, "preferred_curie", predicate.curie)
        if predicate.prefix == "obo":
            # Throw our hands up in the air. By using `obo` as the prefix,
            # we already threw using "real" definitions out the window
            logger.warning(
                f"[{prefix}] predicate with OBO prefix not defined: {predicate_curie}."
                f"\n\tThis might be because you used an unqualified prefix in an OBO file, "
                f"which automatically gets an OBO prefix."
            )
        else:
            logger.warning(f"[{prefix}] typedef not defined: {predicate_curie}")


#: A set of warnings, used to make sure we don't show the same one over and over
_SYNONYM_TYPEDEF_WARNINGS: set[tuple[str, curies.Reference]] = set()
=======
_SYNONYM_TYPEDEF_WARNINGS: set[tuple[str, Reference]] = set()
>>>>>>> d9b0ce8e


def _synonym_typedef_warn(
    prefix: str,
    predicate: curies.Reference | None,
    synonym_typedefs: Mapping[ReferenceTuple, SynonymTypeDef],
) -> SynonymTypeDef | None:
    if predicate is None or predicate.pair == DEFAULT_SYNONYM_TYPE.pair:
        return None
    if predicate.pair in default_synonym_typedefs:
        return default_synonym_typedefs[predicate.pair]
    if predicate.pair in synonym_typedefs:
        return synonym_typedefs[predicate.pair]
    key = prefix, predicate
    if key not in _SYNONYM_TYPEDEF_WARNINGS:
        _SYNONYM_TYPEDEF_WARNINGS.add(key)
<<<<<<< HEAD
        predicate_curie = getattr(predicate, "preferred_curie", predicate.curie)
=======
        predicate_preferred_curie = get_preferred_curie(predicate)
>>>>>>> d9b0ce8e
        if predicate.prefix == "obo":
            # Throw our hands up in the air. By using `obo` as the prefix,
            # we already threw using "real" definitions out the window
            logger.warning(
<<<<<<< HEAD
                f"[{prefix}] synonym typedef with OBO prefix not defined: {predicate_curie}."
=======
                f"[{prefix}] synonym typedef with OBO prefix not defined: {predicate_preferred_curie}."
>>>>>>> d9b0ce8e
                f"\n\tThis might be because you used an unqualified prefix in an OBO file, "
                f"which automatically gets an OBO prefix."
            )
        else:
<<<<<<< HEAD
            logger.warning(f"[{prefix}] synonym typedef not defined: {predicate_curie}")
=======
            logger.warning(f"[{prefix}] synonym typedef not defined: {predicate_preferred_curie}")
>>>>>>> d9b0ce8e
    return None


class BioregistryError(ValueError):
    """An error raised for non-canonical prefixes."""

    def __str__(self) -> str:
        return dedent(
            f"""
        The value you gave for Obo.ontology field ({self.args[0]}) is not a canonical
        Bioregistry prefix in the Obo.ontology field.

        Please see https://bioregistry.io for valid prefixes or feel free to open an issue
        on the PyOBO issue tracker for support.
        """
        )


def int_identifier_sort_key(obo: Obo, term: Term) -> int:
    """Sort terms by integer identifiers."""
    return int(term.identifier)


@dataclass
class Obo:
    """An OBO document."""

    #: The prefix for the ontology
    ontology: ClassVar[str]

    #: Should the prefix be validated against the Bioregistry?
    check_bioregistry_prefix: ClassVar[bool] = True

    #: The name of the ontology. If not given, tries looking up with the Bioregistry.
    name: ClassVar[str | None] = None

    #: Type definitions
    typedefs: ClassVar[list[TypeDef] | None] = None

    #: Synonym type definitions
    synonym_typedefs: ClassVar[list[SynonymTypeDef] | None] = None

    #: An annotation about how an ontology was generated
    auto_generated_by: ClassVar[str | None] = None

    #: The idspaces used in the document
    idspaces: ClassVar[Mapping[str, str] | None] = None

    #: For super-sized datasets that shouldn't be read into memory
    iter_only: ClassVar[bool] = False

    #: Set to true for resources that are unversioned/very dynamic, like MGI
    dynamic_version: ClassVar[bool] = False

    #: Set to a static version for the resource (i.e., the resource is not itself versioned)
    static_version: ClassVar[str | None] = None

    bioversions_key: ClassVar[str | None] = None

    #: Root terms to use for the ontology
    root_terms: ClassVar[list[Reference] | None] = None

    #: The date the ontology was generated
    date: datetime | None = field(default_factory=datetime.today)

    #: The ontology version
    data_version: str | None = None

    #: Should this ontology be reloaded?
    force: bool = False

    #: The hierarchy of terms
    _hierarchy: nx.DiGraph | None = field(init=False, default=None, repr=False)
    #: A cache of terms
    _items: list[Term] | None = field(init=False, default=None, repr=False)

    term_sort_key: ClassVar[Callable[[Obo, Term], int] | None] = None

    subsetdefs: ClassVar[list[tuple[Reference, str]] | None] = None

    property_values: ClassVar[list[Annotation] | None] = None

    imports: ClassVar[list[str] | None] = None

    def __post_init__(self):
        """Run post-init checks."""
        if self.ontology is None:
            raise ValueError
        if self.check_bioregistry_prefix and self.ontology != bioregistry.normalize_prefix(
            self.ontology
        ):
            raise BioregistryError(self.ontology)
        # The type ignores are because of the hack where we override the
        # class variables in the instance
        if self.name is None:
            self.name = bioregistry.get_name(self.ontology)  # type:ignore
        if not self.data_version:
            if self.static_version:
                self.data_version = self.static_version
            else:
                self.data_version = self._get_version()
        if not self.dynamic_version:
            if self.data_version is None:
                raise ValueError(f"{self.ontology} is missing data_version")
            elif "/" in self.data_version:
                raise ValueError(f"{self.ontology} has a slash in version: {self.data_version}")
        if self.auto_generated_by is None:
            self.auto_generated_by = (
                f"PyOBO v{get_pyobo_version(with_git_hash=True)} on {datetime.now().isoformat()}"  # type:ignore
            )

        if self.idspaces is None:
            self.idspaces = {}
        self.idspaces.update(
            dcterms="http://purl.org/dc/terms/",
            skos="http://www.w3.org/2004/02/skos/core#",
        )

    def _get_version(self) -> str | None:
        if self.bioversions_key:
            try:
                return get_version(self.bioversions_key)
            except KeyError:
                logger.warning(f"[{self.bioversions_key}] bioversions doesn't list this resource ")
            except OSError:
                logger.warning(f"[{self.bioversions_key}] error while looking up version")
        return None

    @property
    def _version_or_raise(self) -> str:
        if not self.data_version:
            raise ValueError(f"There is no version available for {self.ontology}")
        return self.data_version

    def iter_terms(self, force: bool = False) -> Iterable[Term]:
        """Iterate over terms in this ontology."""
        raise NotImplementedError

    def get_graph(self):
        """Get an OBO Graph object."""
        from ..obographs import graph_from_obo

        return graph_from_obo(self)

    def write_obograph(self, path: Path) -> None:
        """Write OBO Graph json."""
        graph = self.get_graph()
        path.write_text(graph.model_dump_json(indent=2, exclude_none=True, exclude_unset=True))

    @classmethod
    def cli(cls) -> None:
        """Run the CLI for this class."""
        cli = cls.get_cls_cli()
        cli()

    @classmethod
    def get_cls_cli(cls) -> click.Command:
        """Get the CLI for this class."""

        @click.command()
        @verbose_option
        @force_option
        @click.option(
            "--rewrite",
            "-r",
            is_flag=True,
            help="Re-process the data, but don't download it again.",
        )
        @click.option("--owl", is_flag=True, help="Write OWL via ROBOT")
        @click.option("--ofn", is_flag=True, help="Write functional OWL (OFN)")
        @click.option("--nodes", is_flag=True, help="Write nodes file")
        @click.option(
            "--version", help="Specify data version to get. Use this if bioversions is acting up."
        )
        def _main(
            force: bool, owl: bool, nodes: bool, ofn: bool, version: str | None, rewrite: bool
        ):
            try:
                inst = cls(force=force, data_version=version)
            except Exception as e:
                click.secho(f"[{cls.ontology}] Got an exception during instantiation - {type(e)}")
                sys.exit(1)

            try:
                inst.write_default(
                    write_obograph=True,
                    write_obo=True,
                    write_owl=owl,
                    write_nodes=nodes,
                    write_ofn=ofn,
                    force=force or rewrite,
                    use_tqdm=True,
                )
            except Exception as e:
                click.secho(f"[{cls.ontology}] Got an exception during OBO writing {type(e)}")
                sys.exit(1)

        return _main

    @property
    def date_formatted(self) -> str:
        """Get the date as a formatted string."""
        return (self.date if self.date else datetime.now()).strftime(DATE_FORMAT)

    def _iter_terms(self, use_tqdm: bool = False, desc: str = "terms") -> Iterable[Term]:
        if use_tqdm:
            total: int | None
            try:
                total = len(self._items_accessor)
            except TypeError:
                total = None
            yield from tqdm(self, desc=desc, unit_scale=True, unit="term", total=total)
        else:
            yield from self

    def iterate_obo_lines(
        self,
        emit_object_properties: bool = True,
        emit_annotation_properties: bool = True,
    ) -> Iterable[str]:
        """Iterate over the lines to write in an OBO file.

        Here's the order:

        1. format-version (technically, this is the only required field)
        2. data-version
        3. date
        4. saved-by
        5. auto-generated-by
        6. import
        7. subsetdef
        8. synonymtypedef
        9. default-namespace
        10. namespace-id-rule
        11. idspace
        12. treat-xrefs-as-equivalent
        13. treat-xrefs-as-genus-differentia
        14. treat-xrefs-as-relationship
        15. treat-xrefs-as-is_a
        16. remark
        17. ontology
        """
        # 1
        yield f"format-version: {FORMAT_VERSION}"
        # 2
        if self.data_version:
            yield f"data-version: {self.data_version}"
        # 3
        if self.date:
            f"date: {self.date_formatted}"
        # 4 TODO saved-by
        # 5
        if self.auto_generated_by:
            yield f"auto-generated-by: {self.auto_generated_by}"
        # 6
        for imp in self.imports or []:
            yield f"import: {imp}"
        # 7
        for subset, subset_remark in self.subsetdefs or []:
            yield f'subsetdef: {reference_escape(subset, ontology_prefix=self.ontology)} "{subset_remark}"'
        # 8
        for synonym_typedef in sorted(self.synonym_typedefs or []):
            if synonym_typedef.curie == DEFAULT_SYNONYM_TYPE.curie:
                continue
            yield synonym_typedef.to_obo(ontology_prefix=self.ontology)
        # 9 TODO default-namespace
        # 10 TODO namespace-id-rule
        # 11
        for prefix, url in sorted((self.idspaces or {}).items()):
            yv = f"idspace: {prefix} {url}"
            if _yv_name := bioregistry.get_name(prefix):
                yv += f' "{_yv_name}"'
            yield yv
        # 12-15 are handled only during reading, and
        # PyOBO unmacros things before outputting
        # 12 treat-xrefs-as-equivalent
        # 13 treat-xrefs-as-genus-differentia
        # 14 treat-xrefs-as-relationship
        # 15 treat-xrefs-as-is_a
        # 16 TODO remark
        # 17
        yield f"ontology: {self.ontology}"
        # 18 (secret)
        yield from self._iterate_properties()

        typedefs = self._index_typedefs()
        synonym_typedefs = self._index_synonym_typedefs()

        # PROPERTIES
        for typedef in sorted(self.typedefs or []):
            yield from typedef.iterate_obo_lines(
                ontology_prefix=self.ontology,
                typedefs=typedefs,
                synonym_typedefs=synonym_typedefs,
            )

        # TERMS AND INSTANCES
        for term in self:
            yield from term.iterate_obo_lines(
                ontology_prefix=self.ontology,
                typedefs=typedefs,
                synonym_typedefs=synonym_typedefs,
                emit_object_properties=emit_object_properties,
                emit_annotation_properties=emit_annotation_properties,
            )

    def _iterate_properties(self) -> Iterable[str]:
        for predicate, value in self._iterate_property_pairs():
            match value:
                case OBOLiteral():
                    end = f'"{obo_escape_slim(value.value)}" {reference_escape(value.datatype, ontology_prefix=self.ontology)}'
                case Reference():
                    end = reference_escape(value, ontology_prefix=self.ontology)
            yield f"property_value: {reference_escape(predicate, ontology_prefix=self.ontology)} {end}"

    def _iterate_property_pairs(self) -> Iterable[tuple[Reference, Reference | OBOLiteral]]:
        # Title
        if self.name:
            yield (
                has_title.reference,
                OBOLiteral(self.name, Reference(prefix="xsd", identifier="string")),
            )

        # License
        # TODO add SPDX to idspaces and use as a CURIE?
        if license_spdx_id := bioregistry.get_license(self.ontology):
            yield (
                has_license.reference,
                OBOLiteral(license_spdx_id, Reference(prefix="xsd", identifier="string")),
            )

        # Description
        if description := bioregistry.get_description(self.ontology):
            description = obo_escape_slim(description.strip())
            yield (
                has_description.reference,
                OBOLiteral(description.strip(), Reference(prefix="xsd", identifier="string")),
            )

        # Root terms
        for root_term in self.root_terms or []:
            yield has_ontology_root_term.reference, root_term

        # Extras
        if self.property_values:
            yield from self.property_values

    def _index_typedefs(self) -> Mapping[ReferenceTuple, TypeDef]:
        return ChainMap(
            {t.pair: t for t in self.typedefs or []},
            default_typedefs,
        )

    def _index_synonym_typedefs(self) -> Mapping[ReferenceTuple, SynonymTypeDef]:
        return ChainMap(
            {t.pair: t for t in self.synonym_typedefs or []},
            default_synonym_typedefs,
        )

    def write_ofn(self, path: str | Path) -> None:
        """Write OFN to a file."""
        from pyobo.struct.functional.obo_to_functional import get_ofn_from_obo

        path = Path(path).resolve()
        text = get_ofn_from_obo(self).to_funowl()
        path.write_text(text)

    def write_obo(
        self,
        file: None | str | TextIO | Path = None,
        *,
        use_tqdm: bool = False,
        emit_object_properties: bool = True,
        emit_annotation_properties: bool = True,
    ) -> None:
        """Write the OBO to a file."""
        it = self.iterate_obo_lines(
            emit_object_properties=emit_object_properties,
            emit_annotation_properties=emit_annotation_properties,
        )
        if use_tqdm:
            it = tqdm(it, desc=f"Writing {self.ontology}", unit_scale=True, unit="line")
        if isinstance(file, str | Path | os.PathLike):
            with open(file, "w") as fh:
                self._write_lines(it, fh)
        else:
            self._write_lines(it, file)

    @staticmethod
    def _write_lines(it, file: TextIO | None):
        for line in it:
            print(line, file=file)

    def write_obonet_gz(self, path: str | Path) -> None:
        """Write the OBO to a gzipped dump in Obonet JSON."""
        graph = self.to_obonet()
        with gzip.open(path, "wt") as file:
            json.dump(nx.node_link_data(graph), file)

    def _path(self, *parts: str, name: str | None = None) -> Path:
        return prefix_directory_join(self.ontology, *parts, name=name, version=self.data_version)

    def _cache(self, *parts: str, name: str | None = None) -> Path:
        return self._path("cache", *parts, name=name)

    @property
    def _names_path(self) -> Path:
        return self._cache(name="names.tsv")

    @property
    def _definitions_path(self) -> Path:
        return self._cache(name="definitions.tsv")

    @property
    def _species_path(self) -> Path:
        return self._cache(name="species.tsv")

    @property
    def _synonyms_path(self) -> Path:
        return self._cache(name="synonyms.tsv")

    @property
    def _alts_path(self):
        return self._cache(name="alt_ids.tsv")

    @property
    def _typedefs_path(self) -> Path:
        return self._cache(name="typedefs.tsv")

    @property
    def _xrefs_path(self) -> Path:
        warnings.warn("use _mappings_path", DeprecationWarning, stacklevel=2)
        return self._cache(name="xrefs.tsv")

    @property
    def _mappings_path(self) -> Path:
        return self._cache(name="mappings.tsv")

    @property
    def _relations_path(self) -> Path:
        return self._cache(name="relations.tsv")

    @property
    def _properties_path(self) -> Path:
        return self._cache(name="properties.tsv")

    @property
    def _root_metadata_path(self) -> Path:
        return prefix_directory_join(self.ontology, name="metadata.json")

    @property
    def _versioned_metadata_path(self) -> Path:
        return self._cache(name="metadata.json")

    @property
    def _obo_path(self) -> Path:
        return self._cache(name=f"{self.ontology}.obo")

    @property
    def _obograph_path(self) -> Path:
        return self._path(name=f"{self.ontology}.json")

    @property
    def _owl_path(self) -> Path:
        return self._path(name=f"{self.ontology}.owl")

    @property
    def _obonet_gz_path(self) -> Path:
        return self._path(name=f"{self.ontology}.obonet.json.gz")

    @property
    def _nodes_path(self) -> Path:
        return self._path(name=f"{self.ontology}.nodes.tsv")

    @property
    def _ofn_path(self) -> Path:
        return self._path(name=f"{self.ontology}.ofn")

    def write_default(
        self,
        *,
        use_tqdm: bool = False,
        force: bool = False,
        write_obo: bool = False,
        write_obonet: bool = False,
        write_obograph: bool = False,
        write_owl: bool = False,
        write_ofn: bool = False,
        write_nodes: bool = False,
    ) -> None:
        """Write the OBO to the default path."""
        metadata = self.get_metadata()
        for path in (self._root_metadata_path, self._versioned_metadata_path):
            logger.debug("[%s v%s] caching metadata to %s", self.ontology, self.data_version, path)
            with path.open("w") as file:
                json.dump(metadata, file, indent=2)

        logger.debug(
            "[%s v%s] caching typedefs to %s", self.ontology, self.data_version, self._typedefs_path
        )
        typedef_df: pd.DataFrame = self.get_typedef_df()
        typedef_df.sort_values(list(typedef_df.columns), inplace=True)
        typedef_df.to_csv(self._typedefs_path, sep="\t", index=False)

        for label, path, header, fn in [
            ("names", self._names_path, [f"{self.ontology}_id", "name"], self.iterate_id_name),
            (
                "definitions",
                self._definitions_path,
                [f"{self.ontology}_id", "definition"],
                self.iterate_id_definition,
            ),
            (
                "species",
                self._species_path,
                [f"{self.ontology}_id", "taxonomy_id"],
                self.iterate_id_species,
            ),
            (
                "synonyms",
                self._synonyms_path,
                [f"{self.ontology}_id", "synonym"],
                self.iterate_synonym_rows,
            ),
            ("alts", self._alts_path, [f"{self.ontology}_id", "alt_id"], self.iterate_alt_rows),
            ("mappings", self._mappings_path, SSSOM_DF_COLUMNS, self.iterate_mapping_rows),
            ("relations", self._relations_path, self.relations_header, self.iter_relation_rows),
            ("properties", self._properties_path, self.properties_header, self.iter_property_rows),
        ]:
            if path.exists() and not force:
                continue
            logger.debug("[%s v%s] caching %s to %s", self.ontology, self.data_version, label, path)
            write_iterable_tsv(
                path=path,
                header=header,
                it=fn(),  # type:ignore
            )

        typedefs = self._index_typedefs()
        for relation in (is_a, has_part, part_of, from_species, orthologous):
            if relation is not is_a and relation.pair not in typedefs:
                continue
            relations_path = self._cache("relations", name=f"{relation.curie}.tsv")
            if relations_path.exists() and not force:
                continue
            logger.debug(
                "[%s v%s] caching relation %s ! %s",
                self.ontology,
                self.data_version,
                relation.curie,
                relation.name,
            )
            relation_df = self.get_filtered_relations_df(relation)
            if not len(relation_df.index):
                continue
            relation_df.sort_values(list(relation_df.columns), inplace=True)
            relation_df.to_csv(relations_path, sep="\t", index=False)

        if (write_obo or write_owl) and (not self._obo_path.exists() or force):
            tqdm.write(f"[{self.ontology}] writing to {self._obo_path}")
            self.write_obo(self._obo_path, use_tqdm=use_tqdm)
        if write_obograph and (not self._obograph_path.exists() or force):
            self.write_obograph(self._obograph_path)
        if write_owl and (not self._owl_path.exists() or force):
            import bioontologies.robot

            bioontologies.robot.convert(self._obo_path, self._owl_path)
        if write_obonet and (not self._obonet_gz_path.exists() or force):
            logger.debug("writing obonet to %s", self._obonet_gz_path)
            self.write_obonet_gz(self._obonet_gz_path)
        if write_nodes:
            self.get_graph().get_nodes_df().to_csv(self._nodes_path, sep="\t", index=False)
        if write_ofn and (not self._ofn_path.exists() or force):
            self.write_ofn(self._ofn_path)

    @property
    def _items_accessor(self):
        if self._items is None:
            # if the term sort key is None, then the terms get sorted by their reference
            self._items = sorted(self.iter_terms(force=self.force), key=self.term_sort_key)
        return self._items

    def __iter__(self) -> Iterator[Term]:
        if self.iter_only:
            return iter(self.iter_terms(force=self.force))
        return iter(self._items_accessor)

    def ancestors(self, identifier: str) -> set[str]:
        """Return a set of identifiers for parents of the given identifier."""
        return nx.descendants(self.hierarchy, identifier)  # note this is backwards

    def descendants(self, identifier: str) -> set[str]:
        """Return a set of identifiers for the children of the given identifier."""
        return nx.ancestors(self.hierarchy, identifier)  # note this is backwards

    def is_descendant(self, descendant: str, ancestor: str) -> bool:
        """Return if the given identifier is a descendent of the ancestor.

        .. code-block:: python

            from pyobo import get_ontology

            obo = get_ontology("go")

            interleukin_10_complex = "1905571"  # interleukin-10 receptor complex
            all_complexes = "0032991"
            assert obo.is_descendant("1905571", "0032991")
        """
        return ancestor in self.ancestors(descendant)

    @property
    def hierarchy(self) -> nx.DiGraph:
        """A graph representing the parent/child relationships between the entities.

        To get all children of a given entity, do:

        .. code-block:: python

            from pyobo import get_ontology

            obo = get_ontology("go")

            identifier = "1905571"  # interleukin-10 receptor complex
            is_complex = "0032991" in nx.descendants(obo.hierarchy, identifier)  # should be true
        """
        if self._hierarchy is None:
            self._hierarchy = nx.DiGraph()
            for term in self._iter_terms(desc=f"[{self.ontology}] getting hierarchy"):
                for parent in term.parents:
                    self._hierarchy.add_edge(term.identifier, parent.identifier)
        return self._hierarchy

    def to_obonet(self: Obo, *, use_tqdm: bool = False) -> nx.MultiDiGraph:
        """Export as a :mod`obonet` style graph."""
        rv = nx.MultiDiGraph()
        rv.graph.update(
            {
                "name": self.name,
                "ontology": self.ontology,
                "auto-generated-by": self.auto_generated_by,
                "format-version": FORMAT_VERSION,
                "data-version": self.data_version,
                "date": self.date_formatted,
                "typedefs": [typedef.reference.model_dump() for typedef in self.typedefs or []],
                "synonymtypedef": [
                    synonym_typedef.to_obo(ontology_prefix=self.ontology)
                    for synonym_typedef in self.synonym_typedefs or []
                ],
            }
        )

        nodes = {}
        #: a list of 3-tuples u,v,k
        links = []
        typedefs = self._index_typedefs()
        synonym_typedefs = self._index_synonym_typedefs()
        for term in self._iter_terms(use_tqdm=use_tqdm):
            parents = []
            for parent in term.parents:
                if parent is None:
                    raise ValueError("parent should not be none!")
                links.append((term.curie, "is_a", parent.curie))
                parents.append(parent.curie)

            relations = []
            for typedef, target in term.iterate_relations():
                relations.append(f"{typedef.curie} {target.curie}")
                links.append((term.curie, typedef.curie, target.curie))

            for typedef, targets in sorted(term.properties.items()):
                for target_or_literal in targets:
                    if isinstance(target_or_literal, curies.Reference):
                        links.append((term.curie, typedef.curie, target_or_literal.curie))

            d = {
                "id": term.curie,
                "name": term.name,
                "def": (term.definition or term.provenance) and term._definition_fp(),
                "xref": [xref.curie for xref in term.xrefs],
                "is_a": parents,
                "relationship": relations,
                "synonym": [
                    synonym._fp(ontology_prefix=self.ontology, synonym_typedefs=synonym_typedefs)
                    for synonym in term.synonyms
                ],
                "property_value": list(
                    term._iterate_obo_properties(ontology_prefix=self.ontology, typedefs=typedefs)
                ),
            }
            nodes[term.curie] = {k: v for k, v in d.items() if v}

        rv.add_nodes_from(nodes.items())
        for _source, _key, _target in links:
            rv.add_edge(_source, _target, key=_key)

        logger.info(
            "[%s v%s] exported graph with %d nodes",
            self.ontology,
            self.data_version,
            rv.number_of_nodes(),
        )
        return rv

    def get_metadata(self) -> Mapping[str, Any]:
        """Get metadata."""
        return {
            "version": self.data_version,
            "date": self.date and self.date.isoformat(),
        }

    def iterate_ids(self, *, use_tqdm: bool = False) -> Iterable[str]:
        """Iterate over identifiers."""
        for term in self._iter_terms(use_tqdm=use_tqdm, desc=f"[{self.ontology}] getting names"):
            if term.prefix == self.ontology:
                yield term.identifier

    def get_ids(self, *, use_tqdm: bool = False) -> set[str]:
        """Get the set of identifiers."""
        return set(self.iterate_ids(use_tqdm=use_tqdm))

    def iterate_id_name(self, *, use_tqdm: bool = False) -> Iterable[tuple[str, str]]:
        """Iterate identifier name pairs."""
        for term in self._iter_terms(use_tqdm=use_tqdm, desc=f"[{self.ontology}] getting names"):
            if term.prefix == self.ontology and term.name:
                yield term.identifier, term.name

    def get_id_name_mapping(self, *, use_tqdm: bool = False) -> Mapping[str, str]:
        """Get a mapping from identifiers to names."""
        return dict(self.iterate_id_name(use_tqdm=use_tqdm))

    def iterate_id_definition(self, *, use_tqdm: bool = False) -> Iterable[tuple[str, str]]:
        """Iterate over pairs of terms' identifiers and their respective definitions."""
        for term in self._iter_terms(use_tqdm=use_tqdm, desc=f"[{self.ontology}] getting names"):
            if term.identifier and term.definition:
                yield (
                    term.identifier,
                    term.definition.strip('"')
                    .replace("\n", " ")
                    .replace("\t", " ")
                    .replace("  ", " "),
                )

    def get_id_definition_mapping(self, *, use_tqdm: bool = False) -> Mapping[str, str]:
        """Get a mapping from identifiers to definitions."""
        return dict(self.iterate_id_definition(use_tqdm=use_tqdm))

    def get_obsolete(self, *, use_tqdm: bool = False) -> set[str]:
        """Get the set of obsolete identifiers."""
        return {
            term.identifier
            for term in self._iter_terms(
                use_tqdm=use_tqdm, desc=f"[{self.ontology}] getting obsolete"
            )
            if term.identifier and term.is_obsolete
        }

    ############
    # TYPEDEFS #
    ############

    def iterate_id_species(
        self, *, prefix: str | None = None, use_tqdm: bool = False
    ) -> Iterable[tuple[str, str]]:
        """Iterate over terms' identifiers and respective species (if available)."""
        if prefix is None:
            prefix = NCBITAXON_PREFIX
        for term in self._iter_terms(use_tqdm=use_tqdm, desc=f"[{self.ontology}] getting species"):
            species = term.get_species(prefix=prefix)
            if species:
                yield term.identifier, species.identifier

    def get_id_species_mapping(
        self, *, prefix: str | None = None, use_tqdm: bool = False
    ) -> Mapping[str, str]:
        """Get a mapping from identifiers to species."""
        return dict(self.iterate_id_species(prefix=prefix, use_tqdm=use_tqdm))

    ############
    # TYPEDEFS #
    ############

    def get_typedef_df(self, use_tqdm: bool = False) -> pd.DataFrame:
        """Get a typedef dataframe."""
        rows = [
            (typedef.prefix, typedef.identifier, typedef.name)
            for typedef in tqdm(self.typedefs or [], disable=not use_tqdm)
        ]
        return pd.DataFrame(rows, columns=["prefix", "identifier", "name"])

    def iter_typedef_id_name(self) -> Iterable[tuple[str, str]]:
        """Iterate over typedefs' identifiers and their respective names."""
        for typedef in self.typedefs or []:
            yield typedef.identifier, typedef.name

    def get_typedef_id_name_mapping(self) -> Mapping[str, str]:
        """Get a mapping from typedefs' identifiers to names."""
        return dict(self.iter_typedef_id_name())

    #########
    # PROPS #
    #########

    def iterate_properties(self, *, use_tqdm: bool = False) -> Iterable[tuple[Term, Annotation]]:
        """Iterate over tuples of terms, properties, and their values."""
        for term in self._iter_terms(
            use_tqdm=use_tqdm, desc=f"[{self.ontology}] getting properties"
        ):
            for property_tuple in term.get_property_annotations():
                yield term, property_tuple

    @property
    def properties_header(self):
        """Property dataframe header."""
        return [f"{self.ontology}_id", "property", "value", "datatype"]

    def iter_property_rows(self, *, use_tqdm: bool = False) -> Iterable[tuple[str, str, str, str]]:
        """Iterate property rows."""
        tuple[Term, Reference, Reference, None] | tuple[Term, Reference, str, Reference]
        for term, t in self.iterate_properties(use_tqdm=use_tqdm):
            pred = term._reference(t.predicate, ontology_prefix=self.ontology)
            match t.value:
                case OBOLiteral(value, datatype):
                    yield (term.identifier, pred, value, get_preferred_curie(datatype))
                case Reference() as obj:
                    yield (term.identifier, pred, get_preferred_curie(obj), "")
                case _:
                    raise TypeError(f"got: {type(t)} - {t}")

    def get_properties_df(self, *, use_tqdm: bool = False) -> pd.DataFrame:
        """Get all properties as a dataframe."""
        return pd.DataFrame(
            list(self.iter_property_rows(use_tqdm=use_tqdm)),
            columns=self.properties_header,
        )

    def iterate_filtered_properties(
        self, prop: ReferenceHint, *, use_tqdm: bool = False
    ) -> Iterable[tuple[Term, str]]:
        """Iterate over tuples of terms and the values for the given property."""
        prop = _ensure_ref(prop)
        for term in self._iter_terms(use_tqdm=use_tqdm):
            for t in term.get_property_annotations():
                if t.predicate != prop:
                    continue
                match t.value:
                    case OBOLiteral(value, _datatype):
                        yield term, value
                    case Reference():
                        yield term, get_preferred_curie(t.value)

    def get_filtered_properties_df(
        self, prop: ReferenceHint, *, use_tqdm: bool = False
    ) -> pd.DataFrame:
        """Get a dataframe of terms' identifiers to the given property's values."""
        return pd.DataFrame(
            list(self.get_filtered_properties_mapping(prop, use_tqdm=use_tqdm).items()),
            columns=[f"{self.ontology}_id", prop],
        )

    def get_filtered_properties_mapping(
        self, prop: ReferenceHint, *, use_tqdm: bool = False
    ) -> Mapping[str, str]:
        """Get a mapping from a term's identifier to the property.

        .. warning:: Assumes there's only one version of the property for each term.
        """
        return {
            term.identifier: value
            for term, value in self.iterate_filtered_properties(prop, use_tqdm=use_tqdm)
        }

    def get_filtered_properties_multimapping(
        self, prop: ReferenceHint, *, use_tqdm: bool = False
    ) -> Mapping[str, list[str]]:
        """Get a mapping from a term's identifier to the property values."""
        return multidict(
            (term.identifier, value)
            for term, value in self.iterate_filtered_properties(prop, use_tqdm=use_tqdm)
        )

    #############
    # RELATIONS #
    #############

    def iterate_relations(
        self, *, use_tqdm: bool = False
    ) -> Iterable[tuple[Term, TypeDef, Reference]]:
        """Iterate over tuples of terms, relations, and their targets."""
        _warned = set()
        typedefs = self._index_typedefs()
        for term in self._iter_terms(
            use_tqdm=use_tqdm, desc=f"[{self.ontology}] getting relations"
        ):
            for parent in term.parents:
                yield term, is_a, parent
            for typedef, reference in term.iterate_relations():
                if typedef.pair not in typedefs:
                    if typedef.pair not in _warned:
                        _warn_string = f"[{term.curie}] undefined typedef: {typedef.pair}"
                        if typedef.name:
                            _warn_string += f" ({typedef.name})"
                        logger.warning(_warn_string)
                        _warned.add(typedef.pair)
                    continue
                yield term, typedefs[typedef.pair], reference

    def iter_relation_rows(
        self, use_tqdm: bool = False
    ) -> Iterable[tuple[str, str, str, str, str]]:
        """Iterate the relations' rows."""
        for term, typedef, reference in self.iterate_relations(use_tqdm=use_tqdm):
            yield (
                term.identifier,
                typedef.prefix,
                typedef.identifier,
                reference.prefix,
                reference.identifier,
            )

    def iterate_filtered_relations(
        self,
        relation: ReferenceHint,
        *,
        use_tqdm: bool = False,
    ) -> Iterable[tuple[Term, Reference]]:
        """Iterate over tuples of terms and ther targets for the given relation."""
        _pair = _ensure_ref(relation, ontology_prefix=self.ontology).pair
        for term, predicate, reference in self.iterate_relations(use_tqdm=use_tqdm):
            if _pair == predicate.pair:
                yield term, reference

    @property
    def relations_header(self) -> Sequence[str]:
        """Header for the relations dataframe."""
        return [f"{self.ontology}_id", RELATION_PREFIX, RELATION_ID, TARGET_PREFIX, TARGET_ID]

    def get_relations_df(self, *, use_tqdm: bool = False) -> pd.DataFrame:
        """Get all relations from the OBO."""
        return pd.DataFrame(
            list(self.iter_relation_rows(use_tqdm=use_tqdm)),
            columns=self.relations_header,
        )

    def get_filtered_relations_df(
        self,
        relation: ReferenceHint,
        *,
        use_tqdm: bool = False,
    ) -> pd.DataFrame:
        """Get a specific relation from OBO."""
        return pd.DataFrame(
            [
                (term.identifier, reference.prefix, reference.identifier)
                for term, reference in self.iterate_filtered_relations(relation, use_tqdm=use_tqdm)
            ],
            columns=[f"{self.ontology}_id", TARGET_PREFIX, TARGET_ID],
        )

    def iterate_filtered_relations_filtered_targets(
        self,
        relation: ReferenceHint,
        target_prefix: str,
        *,
        use_tqdm: bool = False,
    ) -> Iterable[tuple[Term, Reference]]:
        """Iterate over relationships between one identifier and another."""
        for term, reference in self.iterate_filtered_relations(
            relation=relation, use_tqdm=use_tqdm
        ):
            if reference.prefix == target_prefix:
                yield term, reference

    def get_relation_mapping(
        self,
        relation: ReferenceHint,
        target_prefix: str,
        *,
        use_tqdm: bool = False,
    ) -> Mapping[str, str]:
        """Get a mapping from the term's identifier to the target's identifier.

        .. warning:: Assumes there's only one version of the property for each term.

         Example usage: get homology between HGNC and MGI:

        >>> from pyobo.sources.hgnc import HGNCGetter
        >>> obo = HGNCGetter()
        >>> human_mapt_hgnc_id = "6893"
        >>> mouse_mapt_mgi_id = "97180"
        >>> hgnc_mgi_orthology_mapping = obo.get_relation_mapping("ro:HOM0000017", "mgi")
        >>> assert mouse_mapt_mgi_id == hgnc_mgi_orthology_mapping[human_mapt_hgnc_id]
        """
        return {
            term.identifier: reference.identifier
            for term, reference in self.iterate_filtered_relations_filtered_targets(
                relation=relation,
                target_prefix=target_prefix,
                use_tqdm=use_tqdm,
            )
        }

    def get_relation(
        self,
        source_identifier: str,
        relation: ReferenceHint,
        target_prefix: str,
        *,
        use_tqdm: bool = False,
    ) -> str | None:
        """Get the value for a bijective relation mapping between this resource and a target resource.

        >>> from pyobo.sources.hgnc import HGNCGetter
        >>> obo = HGNCGetter()
        >>> human_mapt_hgnc_id = "6893"
        >>> mouse_mapt_mgi_id = "97180"
        >>> assert mouse_mapt_mgi_id == obo.get_relation(human_mapt_hgnc_id, "ro:HOM0000017", "mgi")
        """
        relation_mapping = self.get_relation_mapping(
            relation=relation, target_prefix=target_prefix, use_tqdm=use_tqdm
        )
        return relation_mapping.get(source_identifier)

    def get_relation_multimapping(
        self,
        relation: ReferenceHint,
        target_prefix: str,
        *,
        use_tqdm: bool = False,
    ) -> Mapping[str, list[str]]:
        """Get a mapping from the term's identifier to the target's identifiers."""
        return multidict(
            (term.identifier, reference.identifier)
            for term, reference in self.iterate_filtered_relations_filtered_targets(
                relation=relation,
                target_prefix=target_prefix,
                use_tqdm=use_tqdm,
            )
        )

    def get_id_multirelations_mapping(
        self,
        typedef: TypeDef,
        *,
        use_tqdm: bool = False,
    ) -> Mapping[str, list[Reference]]:
        """Get a mapping from identifiers to a list of all references for the given relation."""
        return multidict(
            (term.identifier, reference)
            for term in self._iter_terms(
                use_tqdm=use_tqdm, desc=f"[{self.ontology}] getting {typedef.curie}"
            )
            for reference in term.get_relationships(typedef)
        )

    ############
    # SYNONYMS #
    ############

    def iterate_synonyms(self, *, use_tqdm: bool = False) -> Iterable[tuple[Term, Synonym]]:
        """Iterate over pairs of term and synonym object."""
        for term in self._iter_terms(use_tqdm=use_tqdm, desc=f"[{self.ontology}] getting synonyms"):
            for synonym in sorted(term.synonyms):
                yield term, synonym

    def iterate_synonym_rows(self, *, use_tqdm: bool = False) -> Iterable[tuple[str, str]]:
        """Iterate over pairs of identifier and synonym text."""
        for term, synonym in self.iterate_synonyms(use_tqdm=use_tqdm):
            yield term.identifier, synonym.name

    def get_id_synonyms_mapping(self, *, use_tqdm: bool = False) -> Mapping[str, list[str]]:
        """Get a mapping from identifiers to a list of sorted synonym strings."""
        return multidict(self.iterate_synonym_rows(use_tqdm=use_tqdm))

    #########
    # XREFS #
    #########

    def iterate_xrefs(self, *, use_tqdm: bool = False) -> Iterable[tuple[Term, Reference]]:
        """Iterate over xrefs."""
        for term in self._iter_terms(use_tqdm=use_tqdm, desc=f"[{self.ontology}] getting xrefs"):
            for xref in term.xrefs:
                yield term, xref

    def iterate_filtered_xrefs(
        self, prefix: str, *, use_tqdm: bool = False
    ) -> Iterable[tuple[Term, Reference]]:
        """Iterate over xrefs to a given prefix."""
        for term, xref in self.iterate_xrefs(use_tqdm=use_tqdm):
            if xref.prefix == prefix:
                yield term, xref

    def iterate_xref_rows(self, *, use_tqdm: bool = False) -> Iterable[tuple[str, str, str]]:
        """Iterate over terms' identifiers, xref prefixes, and xref identifiers."""
        for term, xref in self.iterate_xrefs(use_tqdm=use_tqdm):
            yield term.identifier, xref.prefix, xref.identifier

    def iterate_mapping_rows(
        self, *, use_tqdm: bool = False
    ) -> Iterable[tuple[str, str, str, str, str, float | None, str | None]]:
        """Iterate over SSSOM rows for mappings."""
        for term in self._iter_terms(use_tqdm=use_tqdm):
            for predicate, obj_ref, context in term.get_mappings(
                include_xrefs=True, add_context=True
            ):
                yield (
                    get_preferred_curie(term),
                    term.name,
                    get_preferred_curie(obj_ref),
                    get_preferred_curie(predicate),
                    get_preferred_curie(context.justification),
                    context.confidence if context.confidence is not None else None,
                    get_preferred_curie(context.contributor) if context.contributor else None,
                )

    def get_mappings_df(
        self,
        *,
        use_tqdm: bool = False,
        include_subject_labels: bool = False,
        include_mapping_source_column: bool = False,
    ) -> pd.DataFrame:
        """Get a dataframe with SSSOM extracted from the OBO document."""
        df = pd.DataFrame(self.iterate_mapping_rows(use_tqdm=use_tqdm), columns=SSSOM_DF_COLUMNS)
        if not include_subject_labels:
            del df["subject_label"]

        # if no confidences/contributor, remove that column
        for c in ["confidence", "contributor"]:
            if df[c].isna().all():
                del df[c]

        # append on the mapping_source
        # (https://mapping-commons.github.io/sssom/mapping_source/)
        if include_mapping_source_column:
            df["mapping_source"] = self.ontology

        return df

    @property
    def xrefs_header(self):
        """The header for the xref dataframe."""
        warnings.warn("use SSSOM_DF_COLUMNS instead", DeprecationWarning, stacklevel=2)
        return [f"{self.ontology}_id", TARGET_PREFIX, TARGET_ID]

    def get_xrefs_df(self, *, use_tqdm: bool = False) -> pd.DataFrame:
        """Get a dataframe of all xrefs extracted from the OBO document."""
        warnings.warn("use ontology.get_mappings_df instead", DeprecationWarning, stacklevel=2)

        return pd.DataFrame(
            list(self.iterate_xref_rows(use_tqdm=use_tqdm)),
            columns=[f"{self.ontology}_id", TARGET_PREFIX, TARGET_ID],
        ).drop_duplicates()

    def get_filtered_xrefs_mapping(
        self, prefix: str, *, use_tqdm: bool = False
    ) -> Mapping[str, str]:
        """Get filtered xrefs as a dictionary."""
        return {
            term.identifier: xref.identifier
            for term, xref in self.iterate_filtered_xrefs(prefix, use_tqdm=use_tqdm)
        }

    def get_filtered_multixrefs_mapping(
        self, prefix: str, *, use_tqdm: bool = False
    ) -> Mapping[str, list[str]]:
        """Get filtered xrefs as a dictionary."""
        return multidict(
            (term.identifier, xref.identifier)
            for term, xref in self.iterate_filtered_xrefs(prefix, use_tqdm=use_tqdm)
        )

    ########
    # ALTS #
    ########

    def iterate_alts(self) -> Iterable[tuple[Term, Reference]]:
        """Iterate over alternative identifiers."""
        for term in self:
            for alt in term.alt_ids:
                yield term, alt

    def iterate_alt_rows(self) -> Iterable[tuple[str, str]]:
        """Iterate over pairs of terms' primary identifiers and alternate identifiers."""
        for term, alt in self.iterate_alts():
            yield term.identifier, alt.identifier

    def get_id_alts_mapping(self) -> Mapping[str, list[str]]:
        """Get a mapping from identifiers to a list of alternative identifiers."""
        return multidict((term.identifier, alt.identifier) for term, alt in self.iterate_alts())


def make_ad_hoc_ontology(
    _ontology: str,
    _name: str | None = None,
    _auto_generated_by: str | None = None,
    _typedefs: list[TypeDef] | None = None,
    _synonym_typedefs: list[SynonymTypeDef] | None = None,
    _date: datetime | None = None,
    _data_version: str | None = None,
    _idspaces: Mapping[str, str] | None = None,
    _root_terms: list[Reference] | None = None,
    _subsetdefs: list[tuple[Reference, str]] | None = None,
    _property_values: list[Annotation] | None = None,
    _imports: list[str] | None = None,
    *,
    terms: list[Term] | None = None,
) -> Obo:
    """Make an ad-hoc ontology."""

    class AdHocOntology(Obo):
        """An ad hoc ontology created from an OBO file."""

        ontology = _ontology
        name = _name
        auto_generated_by = _auto_generated_by
        typedefs = _typedefs
        synonym_typedefs = _synonym_typedefs
        idspaces = _idspaces
        root_terms = _root_terms
        subsetdefs = _subsetdefs
        property_values = _property_values
        imports = _imports

        def __post_init__(self):
            self.date = _date
            self.data_version = _data_version

        def iter_terms(self, force: bool = False) -> Iterable[Term]:
            """Iterate over terms in the ad hoc ontology."""
            return terms or []

    return AdHocOntology()<|MERGE_RESOLUTION|>--- conflicted
+++ resolved
@@ -563,41 +563,12 @@
 
 
 #: A set of warnings, used to make sure we don't show the same one over and over
-<<<<<<< HEAD
-_TYPEDEF_WARNINGS: set[tuple[str, curies.Reference]] = set()
-
-
-def _typedef_warn(
-    prefix: str, predicate: curies.Reference, typedefs: Mapping[ReferenceTuple, TypeDef]
-) -> None:
-    if predicate.pair in default_typedefs or predicate.pair in typedefs:
-        return None
-    key = prefix, predicate
-    if key not in _TYPEDEF_WARNINGS:
-        _TYPEDEF_WARNINGS.add(key)
-        predicate_curie = getattr(predicate, "preferred_curie", predicate.curie)
-        if predicate.prefix == "obo":
-            # Throw our hands up in the air. By using `obo` as the prefix,
-            # we already threw using "real" definitions out the window
-            logger.warning(
-                f"[{prefix}] predicate with OBO prefix not defined: {predicate_curie}."
-                f"\n\tThis might be because you used an unqualified prefix in an OBO file, "
-                f"which automatically gets an OBO prefix."
-            )
-        else:
-            logger.warning(f"[{prefix}] typedef not defined: {predicate_curie}")
-
-
-#: A set of warnings, used to make sure we don't show the same one over and over
-_SYNONYM_TYPEDEF_WARNINGS: set[tuple[str, curies.Reference]] = set()
-=======
 _SYNONYM_TYPEDEF_WARNINGS: set[tuple[str, Reference]] = set()
->>>>>>> d9b0ce8e
 
 
 def _synonym_typedef_warn(
     prefix: str,
-    predicate: curies.Reference | None,
+    predicate: Reference | None,
     synonym_typedefs: Mapping[ReferenceTuple, SynonymTypeDef],
 ) -> SynonymTypeDef | None:
     if predicate is None or predicate.pair == DEFAULT_SYNONYM_TYPE.pair:
@@ -609,29 +580,17 @@
     key = prefix, predicate
     if key not in _SYNONYM_TYPEDEF_WARNINGS:
         _SYNONYM_TYPEDEF_WARNINGS.add(key)
-<<<<<<< HEAD
-        predicate_curie = getattr(predicate, "preferred_curie", predicate.curie)
-=======
         predicate_preferred_curie = get_preferred_curie(predicate)
->>>>>>> d9b0ce8e
         if predicate.prefix == "obo":
             # Throw our hands up in the air. By using `obo` as the prefix,
             # we already threw using "real" definitions out the window
             logger.warning(
-<<<<<<< HEAD
-                f"[{prefix}] synonym typedef with OBO prefix not defined: {predicate_curie}."
-=======
                 f"[{prefix}] synonym typedef with OBO prefix not defined: {predicate_preferred_curie}."
->>>>>>> d9b0ce8e
                 f"\n\tThis might be because you used an unqualified prefix in an OBO file, "
                 f"which automatically gets an OBO prefix."
             )
         else:
-<<<<<<< HEAD
-            logger.warning(f"[{prefix}] synonym typedef not defined: {predicate_curie}")
-=======
             logger.warning(f"[{prefix}] synonym typedef not defined: {predicate_preferred_curie}")
->>>>>>> d9b0ce8e
     return None
 
 
@@ -801,14 +760,11 @@
             help="Re-process the data, but don't download it again.",
         )
         @click.option("--owl", is_flag=True, help="Write OWL via ROBOT")
-        @click.option("--ofn", is_flag=True, help="Write functional OWL (OFN)")
         @click.option("--nodes", is_flag=True, help="Write nodes file")
         @click.option(
             "--version", help="Specify data version to get. Use this if bioversions is acting up."
         )
-        def _main(
-            force: bool, owl: bool, nodes: bool, ofn: bool, version: str | None, rewrite: bool
-        ):
+        def _main(force: bool, owl: bool, nodes: bool, version: str | None, rewrite: bool):
             try:
                 inst = cls(force=force, data_version=version)
             except Exception as e:
@@ -821,7 +777,6 @@
                     write_obo=True,
                     write_owl=owl,
                     write_nodes=nodes,
-                    write_ofn=ofn,
                     force=force or rewrite,
                     use_tqdm=True,
                 )
@@ -991,14 +946,6 @@
             default_synonym_typedefs,
         )
 
-    def write_ofn(self, path: str | Path) -> None:
-        """Write OFN to a file."""
-        from pyobo.struct.functional.obo_to_functional import get_ofn_from_obo
-
-        path = Path(path).resolve()
-        text = get_ofn_from_obo(self).to_funowl()
-        path.write_text(text)
-
     def write_obo(
         self,
         file: None | str | TextIO | Path = None,
@@ -1106,20 +1053,14 @@
     def _nodes_path(self) -> Path:
         return self._path(name=f"{self.ontology}.nodes.tsv")
 
-    @property
-    def _ofn_path(self) -> Path:
-        return self._path(name=f"{self.ontology}.ofn")
-
     def write_default(
         self,
-        *,
         use_tqdm: bool = False,
         force: bool = False,
         write_obo: bool = False,
         write_obonet: bool = False,
         write_obograph: bool = False,
         write_owl: bool = False,
-        write_ofn: bool = False,
         write_nodes: bool = False,
     ) -> None:
         """Write the OBO to the default path."""
@@ -1204,8 +1145,6 @@
             self.write_obonet_gz(self._obonet_gz_path)
         if write_nodes:
             self.get_graph().get_nodes_df().to_csv(self._nodes_path, sep="\t", index=False)
-        if write_ofn and (not self._ofn_path.exists() or force):
-            self.write_ofn(self._ofn_path)
 
     @property
     def _items_accessor(self):
