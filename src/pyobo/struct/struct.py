--- conflicted
+++ resolved
@@ -728,25 +728,16 @@
             logger.info("writing obonet to %s", self._obonet_gz_path)
             self.write_obonet_gz(self._obonet_gz_path)
 
-<<<<<<< HEAD
-    def __iter__(self) -> Iterable["Term"]:  # noqa: D105
+    @property
+    def _items_accessor(self):
+        if self._items is None:
+            self._items = list(self.iter_terms(force=self.force))
+        return self._items
+
+    def __iter__(self) -> Iterator["Term"]:  # noqa: D105
         if self.iter_only:
             return iter(self.iter_terms(force=self.force))
-        if self._items is None:
-            self._items = list(self.iter_terms(force=self.force))
-        return iter(self._items)
-=======
-    @property
-    def _items_accessor(self):
-        if self._items is None:
-            self._items = list(self.iter_terms(**(self.iter_terms_kwargs or {})))
-        return self._items
-
-    def __iter__(self) -> Iterator["Term"]:  # noqa: D105
-        if self.iter_only:
-            return iter(self.iter_terms(**(self.iter_terms_kwargs or {})))
         return iter(self._items_accessor)
->>>>>>> d92e26e4
 
     def ancestors(self, identifier: str) -> Set[str]:
         """Return a set of identifiers for parents of the given identifier."""
