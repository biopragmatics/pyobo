"""Data structures for OBO."""

from __future__ import annotations

import gzip
import json
import logging
import os
import sys
from collections import defaultdict
from collections.abc import Callable, Iterable, Iterator, Mapping, Sequence
from dataclasses import dataclass, field
from datetime import datetime
from itertools import chain
from operator import attrgetter
from pathlib import Path
from textwrap import dedent
from typing import Any, ClassVar, Literal, TextIO, TypeAlias

import bioregistry
import click
import networkx as nx
import pandas as pd
from curies import ReferenceTuple
from more_click import force_option, verbose_option
from tqdm.auto import tqdm
from typing_extensions import Self

from .reference import Reference, Referenced
from .typedef import (
    TypeDef,
    comment,
    default_typedefs,
    exact_match,
    from_species,
    has_ontology_root_term,
    has_part,
    is_a,
    orthologous,
    part_of,
    see_also,
    term_replaced_by,
)
from .utils import comma_separate, obo_escape_slim
from ..api.utils import get_version
from ..constants import (
    DATE_FORMAT,
    NCBITAXON_PREFIX,
    RELATION_ID,
    RELATION_PREFIX,
    TARGET_ID,
    TARGET_PREFIX,
)
from ..utils.io import multidict, write_iterable_tsv
from ..utils.path import prefix_directory_join

__all__ = [
    "Obo",
    "ReferenceHint",
    "Synonym",
    "SynonymSpecificities",
    "SynonymSpecificity",
    "SynonymTypeDef",
    "Term",
    "abbreviation",
    "acronym",
    "default_reference",
    "int_identifier_sort_key",
    "make_ad_hoc_ontology",
]

logger = logging.getLogger(__name__)

SynonymSpecificity = Literal["EXACT", "NARROW", "BROAD", "RELATED"]
SynonymSpecificities: Sequence[SynonymSpecificity] = ("EXACT", "NARROW", "BROAD", "RELATED")


@dataclass
class Synonym:
    """A synonym with optional specificity and references."""

    #: The string representing the synonym
    name: str

    #: The specificity of the synonym
    specificity: SynonymSpecificity = "EXACT"

    #: The type of synonym. Must be defined in OBO document!
    type: SynonymTypeDef = field(
        default_factory=lambda: DEFAULT_SYNONYM_TYPE  # type:ignore
    )

    #: References to articles where the synonym appears
    provenance: list[Reference] = field(default_factory=list)

    #: Extra annotations
    annotations: list[tuple[Reference, Reference]] = field(default_factory=list)

    def to_obo(self) -> str:
        """Write this synonym as an OBO line to appear in a [Term] stanza."""
        return f"synonym: {self._fp()}"

    def _fp(self) -> str:
        x = f'"{self._escape(self.name)}" {self.specificity}'
        if self.type and self.type.pair != DEFAULT_SYNONYM_TYPE.pair:
            x = f"{x} {self.type.preferred_curie}"
        return f"{x} [{comma_separate(self.provenance)}]"

    @staticmethod
    def _escape(s: str) -> str:
        return s.replace('"', '\\"')


@dataclass
class SynonymTypeDef(Referenced):
    """A type definition for synonyms in OBO."""

    reference: Reference
    specificity: SynonymSpecificity | None = None

    def to_obo(self) -> str:
        """Serialize to OBO."""
        rv = f"synonymtypedef: {self.preferred_curie}"
        if self.name:
            rv = f'{rv} "{self.name}"'
        if self.specificity:
            rv = f"{rv} {self.specificity}"
        return rv


DEFAULT_SYNONYM_TYPE = SynonymTypeDef(
    reference=Reference(prefix="oboInOwl", identifier="SynonymType", name="synonym type"),
)
abbreviation = SynonymTypeDef(
    reference=Reference(prefix="OMO", identifier="0003000", name="abbreviation")
)
acronym = SynonymTypeDef(reference=Reference(prefix="omo", identifier="0003012", name="acronym"))
uk_spelling = SynonymTypeDef(
    reference=Reference(prefix="omo", identifier="0003005", name="UK spelling synonym")
)

default_synonym_typedefs: dict[ReferenceTuple, SynonymTypeDef] = {
    abbreviation.pair: abbreviation,
    acronym.pair: acronym,
    uk_spelling.pair: uk_spelling,
}

ReferenceHint: TypeAlias = Reference | Referenced | tuple[str, str] | str


def _ensure_ref(
    reference: ReferenceHint,
    *,
    ontology_prefix: str | None = None,
) -> Reference:
    if reference is None:
        raise ValueError("can not append null reference")
    if isinstance(reference, Referenced):
        return reference.reference
    if isinstance(reference, str):
<<<<<<< HEAD
        if ":" not in reference:
            if not ontology_prefix:
                raise ValueError
            return default_reference(ontology_prefix, reference)
        _rv = Reference.from_curie(reference, strict=True)
=======
        _rv = Reference.from_curie(reference, strict=True, ontology_prefix=ontology_prefix)
>>>>>>> fef4f59a
        if _rv is None:
            raise RuntimeError  # not possible, need typing for Reference.from_curie
        return _rv
    if isinstance(reference, tuple):
        return Reference(prefix=reference[0], identifier=reference[1])
    if isinstance(reference, Reference):
        return reference
    raise TypeError(f"invalid type given for a reference ({type(reference)}): {reference}")


@dataclass
class Term(Referenced):
    """A term in OBO."""

    #: The primary reference for the entity
    reference: Reference

    #: A description of the entity
    definition: str | None = None

    #: References to articles in which the term appears
    provenance: list[Reference] = field(default_factory=list)

    #: Object properties
    relationships: dict[Reference, list[Reference]] = field(
        default_factory=lambda: defaultdict(list)
    )

    #: Annotation properties pointing to objects (i.e., references)
    annotations_object: dict[Reference, list[Reference]] = field(
        default_factory=lambda: defaultdict(list)
    )

    #: Annotation properties pointing to literals
    annotations_literal: dict[Reference, list[tuple[str, Reference]]] = field(
        default_factory=lambda: defaultdict(list)
    )

    #: Relationships with the default "is_a"
    parents: list[Reference] = field(default_factory=list)

    #: Synonyms of this term
    synonyms: list[Synonym] = field(default_factory=list)

    #: Equivalent references
    xrefs: list[Reference] = field(default_factory=list)
    xref_types: list[Reference] = field(default_factory=list)

    #: Alternate Identifiers
    alt_ids: list[Reference] = field(default_factory=list)

    #: The sub-namespace within the ontology
    namespace: str | None = None

    #: An annotation for obsolescence. By default, is None, but this means that it is not obsolete.
    is_obsolete: bool | None = None

    type: Literal["Term", "Instance"] = "Term"

    @classmethod
    def from_triple(
        cls,
        prefix: str,
        identifier: str,
        name: str | None = None,
        definition: str | None = None,
        **kwargs,
    ) -> Term:
        """Create a term from a reference."""
        return cls(
            reference=Reference(prefix=prefix, identifier=identifier, name=name),
            definition=definition,
            **kwargs,
        )

    @classmethod
    def auto(
        cls,
        prefix: str,
        identifier: str,
    ) -> Term:
        """Create a term from a reference."""
        from ..api import get_definition

        return cls(
            reference=Reference.auto(prefix=prefix, identifier=identifier),
            definition=get_definition(prefix, identifier),
        )

    @classmethod
    def from_curie(cls, curie: str, name: str | None = None) -> Term:
        """Create a term directly from a CURIE and optional name."""
        reference = Reference.from_curie(curie, name=name, strict=True)
        if reference is None:
            raise RuntimeError
        return cls(reference=reference)

    def append_provenance(self, reference: ReferenceHint) -> None:
        """Add a provenance reference."""
        self.provenance.append(_ensure_ref(reference))

    def append_synonym(
        self,
        synonym: str | Synonym,
        *,
        type: SynonymTypeDef | None = None,
        specificity: SynonymSpecificity | None = None,
    ) -> None:
        """Add a synonym."""
        if isinstance(synonym, str):
            synonym = Synonym(
                synonym, type=type or DEFAULT_SYNONYM_TYPE, specificity=specificity or "EXACT"
            )
        self.synonyms.append(synonym)

    def append_alt(self, alt: str | Reference) -> None:
        """Add an alternative identifier."""
        if isinstance(alt, str):
            alt = Reference(prefix=self.prefix, identifier=alt)
        self.alt_ids.append(alt)

    def append_see_also(self, reference: ReferenceHint) -> Term:
        """Add a see also relationship."""
        try:
            rr = _ensure_ref(reference)
        except ValueError:  # can't parse?
            if isinstance(reference, str):
                return self.annotate_literal(see_also, reference)
            raise
        else:
            return self.annotate_object(see_also, rr)

    def append_comment(self, value: str) -> Term:
        """Add a comment relationship."""
        return self.annotate_literal(comment, value)

    def append_replaced_by(self, reference: Reference) -> Term:
        """Add a replaced by relationship."""
        return self.annotate_object(term_replaced_by, reference)

    def append_parent(self, reference: ReferenceHint) -> Term:
        """Add a parent to this entity."""
        reference = _ensure_ref(reference)
        if reference not in self.parents:
            self.parents.append(reference)
        return self

    def get_properties(self, prop: ReferenceHint) -> list[str]:
        """Get properties from the given key."""
        prop = _ensure_ref(prop)
        if prop in self.annotations_object:
            return [value.preferred_curie for value in self.annotations_object[prop]]
        if prop in self.annotations_literal:
            return [value for value, _datatype in self.annotations_literal[prop]]
        raise KeyError

    def get_property(self, prop: ReferenceHint) -> str | None:
        """Get a single property of the given key."""
        r = self.get_properties(prop)
        if not r:
            return None
        if len(r) != 1:
            raise ValueError
        return r[0]

    def get_relationship(self, typedef: ReferenceHint) -> Reference | None:
        """Get a single relationship of the given type."""
        r = self.get_relationships(typedef)
        if not r:
            return None
        if len(r) != 1:
            raise ValueError
        return r[0]

    def get_relationships(self, predicate: ReferenceHint) -> list[Reference]:
        """Get relationships from the given type."""
        return self.relationships[_ensure_ref(predicate)]

    def append_exact_match(self, reference: ReferenceHint):
        """Append an exact match, also adding an xref."""
        reference = _ensure_ref(reference)
        self.annotate_object(exact_match, reference)
        self.append_xref(reference)
        return self

    def append_xref(self, reference: ReferenceHint) -> None:
        """Append an xref."""
        self.xrefs.append(_ensure_ref(reference))

    def append_relationship(self, predicate: ReferenceHint, reference: ReferenceHint) -> None:
        """Append a relationship."""
        self.relationships[_ensure_ref(predicate)].append(_ensure_ref(reference))

    def set_species(self, identifier: str, name: str | None = None):
        """Append the from_species relation."""
        if name is None:
            from pyobo.resources.ncbitaxon import get_ncbitaxon_name

            name = get_ncbitaxon_name(identifier)
        self.append_relationship(
            from_species, Reference(prefix=NCBITAXON_PREFIX, identifier=identifier, name=name)
        )

    def get_species(self, prefix: str = NCBITAXON_PREFIX) -> Reference | None:
        """Get the species if it exists.

        :param prefix: The prefix to use in case the term has several species annotations.
        """
        for species in self.relationships.get(from_species.reference, []):
            if species.prefix == prefix:
                return species
        return None

    def annotate_object(self, prop: ReferenceHint, value: ReferenceHint) -> Self:
        """Append an object annotation."""
        prop = _ensure_ref(prop)
        value = _ensure_ref(value)
        self.annotations_object[prop].append(value)
        return self

    def annotate_literal(
        self, prop: ReferenceHint, value: str, datatype: Reference | None = None
    ) -> Self:
        """Append an object annotation."""
        prop = _ensure_ref(prop)
        self.annotations_literal[prop].append(
            (value, datatype or Reference(prefix="xsd", identifier="string"))
        )
        return self

    def annotate_boolean(self, prop: ReferenceHint, value: bool) -> Self:
        """Append an object annotation."""
        return self.annotate_literal(
            prop, str(value).lower(), Reference(prefix="xsd", identifier="boolean")
        )

    def _definition_fp(self) -> str:
        if self.definition is None:
            raise AssertionError
        return f'"{obo_escape_slim(self.definition)}" [{comma_separate(self.provenance)}]'

    def iterate_relations(self) -> Iterable[tuple[Reference, Reference]]:
        """Iterate over pairs of typedefs and targets."""
        for predicate, targets in sorted(self.relationships.items()):
            for target in sorted(targets):
                yield predicate, target

    def iterate_properties(self) -> Iterable[tuple[str, str]]:
        """Iterate over pairs of property and values."""
        for predicate, values in sorted(self.annotations_object.items()):
            for value in sorted(values):
                yield predicate.preferred_curie, value.preferred_curie
        for predicate, value_datatype_pairs in sorted(self.annotations_literal.items()):
            for svalue, _datatype in sorted(value_datatype_pairs):
                yield predicate.preferred_curie, svalue

    def iterate_obo_lines(
        self,
        *,
        ontology: str,
        typedefs: dict[ReferenceTuple, TypeDef],
        emit_object_properties: bool = True,
        emit_annotation_properties: bool = True,
    ) -> Iterable[str]:
        """Iterate over the lines to write in an OBO file."""
        yield f"\n[{self.type}]"
        yield f"id: {self.preferred_curie}"
        if self.is_obsolete:
            yield "is_obsolete: true"
        if self.name:
            yield f"name: {obo_escape_slim(self.name)}"
        if self.namespace and self.namespace != "?":
            namespace_normalized = (
                self.namespace.replace(" ", "_").replace("-", "_").replace("(", "").replace(")", "")
            )
            yield f"namespace: {namespace_normalized}"

        if self.definition:
            yield f"def: {self._definition_fp()}"

        for xref in sorted(self.xrefs, key=attrgetter("prefix", "identifier")):
            yield f"xref: {xref}"  # __str__ bakes in the ! name

        parent_tag = "is_a" if self.type == "Term" else "instance_of"
        for parent in sorted(self.parents, key=attrgetter("prefix", "identifier")):
            yield f"{parent_tag}: {parent}"  # __str__ bakes in the ! name

        if emit_object_properties:
            yield from self._emit_relations(ontology, typedefs)

        if emit_annotation_properties:
            for line in self._emit_properties(ontology, typedefs):
                yield f"property_value: {line}"

        for synonym in sorted(self.synonyms, key=attrgetter("name")):
            yield synonym.to_obo()

    def _emit_relations(
        self, ontology: str, typedefs: dict[ReferenceTuple, TypeDef]
    ) -> Iterable[str]:
        pairs: Iterable[tuple[Reference, list[Reference]]] = chain(
            self.relationships.items(),
            self.annotations_object.items(),
        )
        for predicate, references in sorted(pairs):
            _typedef_warn(prefix=ontology, predicate=predicate, typedefs=typedefs)
            for reference in sorted(references, key=attrgetter("prefix", "identifier")):
                s = f"relationship: {predicate.preferred_curie} {reference.preferred_curie}"
                if predicate.name or reference.name:
                    s += " !"
                if predicate.name:
                    s += f" {predicate.name}"
                if reference.name:
                    s += f" {reference.name}"
                yield s

    def _emit_properties(
        self, ontology: str, typedefs: dict[ReferenceTuple, TypeDef]
    ) -> Iterable[str]:
        # for predicate, values in sorted(self.annotations_object.items()):
        #     for value in sorted(values):
        #         yield f"{predicate.preferred_curie} {value.preferred_curie}"

        for predicate, value_datatype_pairs in sorted(self.annotations_literal.items()):
            _typedef_warn(prefix=ontology, predicate=predicate, typedefs=typedefs)
            if predicate.prefix == "obo":
                pc = predicate.identifier
            else:
                pc = predicate.preferred_curie
            for svalue, datatype in sorted(value_datatype_pairs):
                # TODO clean/escape value?
                yield f'{pc} "{svalue}" {datatype.preferred_curie}'

    @staticmethod
    def _escape(s) -> str:
        return s.replace("\n", "\\n").replace('"', '\\"')


#: A set of warnings, used to make sure we don't show the same one over and over
_TYPEDEF_WARNINGS: set[tuple[str, Reference]] = set()


def _typedef_warn(
    prefix: str, predicate: Reference, typedefs: dict[ReferenceTuple, TypeDef]
) -> None:
    if predicate.pair in default_typedefs or predicate.pair in typedefs:
        return None
    key = prefix, predicate
    if key not in _TYPEDEF_WARNINGS:
        _TYPEDEF_WARNINGS.add(key)
        if predicate.prefix == "obo":
            # Throw our hands up in the air. By using `obo` as the prefix,
            # we already threw using "real" definitions out the window
            return None
            logger.warning(
                f"[{prefix}] predicate with obo prefix not defined: {predicate.curie}."
                f"\n\tThis might be because you used an unqualified prefix in an OBO file, "
                f"which automatically gets an OBO prefix."
            )
        else:
            logger.warning(f"[{prefix}] typedef not defined: {predicate.curie}")


class BioregistryError(ValueError):
    """An error raised for non-canonical prefixes."""

    def __str__(self) -> str:
        return dedent(
            f"""
        The value you gave for Obo.ontology field ({self.args[0]}) is not a canonical
        Bioregistry prefix in the Obo.ontology field.

        Please see https://bioregistry.io for valid prefixes or feel free to open an issue
        on the PyOBO issue tracker for support.
        """
        )


def int_identifier_sort_key(obo: Obo, term: Term) -> int:
    """Sort terms by integer identifiers."""
    return int(term.identifier)


@dataclass
class Obo:
    """An OBO document."""

    #: The prefix for the ontology
    ontology: ClassVar[str]

    #: Should the prefix be validated against the Bioregistry?
    check_bioregistry_prefix: ClassVar[bool] = True

    #: The name of the ontology. If not given, tries looking up with the Bioregistry.
    name: ClassVar[str | None] = None

    #: The OBO format
    format_version: ClassVar[str] = "1.2"

    #: Type definitions
    typedefs: ClassVar[list[TypeDef] | None] = None

    #: Synonym type definitions
    synonym_typedefs: ClassVar[list[SynonymTypeDef] | None] = None

    #: An annotation about how an ontology was generated
    auto_generated_by: ClassVar[str | None] = None

    #: The idspaces used in the document
    idspaces: ClassVar[Mapping[str, str] | None] = None

    #: For super-sized datasets that shouldn't be read into memory
    iter_only: ClassVar[bool] = False

    #: Set to true for resources that are unversioned/very dynamic, like MGI
    dynamic_version: ClassVar[bool] = False

    #: Set to a static version for the resource (i.e., the resource is not itself versioned)
    static_version: ClassVar[str | None] = None

    bioversions_key: ClassVar[str | None] = None

    #: Root terms to use for the ontology
    root_terms: ClassVar[list[Reference] | None] = None

    #: The date the ontology was generated
    date: datetime | None = field(default_factory=datetime.today)

    #: The ontology version
    data_version: str | None = None

    #: Should this ontology be reloaded?
    force: bool = False

    #: The hierarchy of terms
    _hierarchy: nx.DiGraph | None = field(init=False, default=None, repr=False)
    #: A cache of terms
    _items: list[Term] | None = field(init=False, default=None, repr=False)

    term_sort_key: ClassVar[Callable[[Obo, Term], int] | None] = None

    def __post_init__(self):
        """Run post-init checks."""
        if self.ontology is None:
            raise ValueError
        if self.check_bioregistry_prefix and self.ontology != bioregistry.normalize_prefix(
            self.ontology
        ):
            raise BioregistryError(self.ontology)
        # The type ignores are because of the hack where we override the
        # class variables in the instance
        if self.name is None:
            self.name = bioregistry.get_name(self.ontology)  # type:ignore
        if not self.data_version:
            if self.static_version:
                self.data_version = self.static_version
            else:
                self.data_version = self._get_version()
        if not self.dynamic_version:
            if self.data_version is None:
                raise ValueError(f"{self.ontology} is missing data_version")
            elif "/" in self.data_version:
                raise ValueError(f"{self.ontology} has a slash in version: {self.data_version}")
        if self.auto_generated_by is None:
            self.auto_generated_by = f"bio2obo:{self.ontology}"  # type:ignore

    def _get_version(self) -> str | None:
        if self.bioversions_key:
            try:
                return get_version(self.bioversions_key)
            except KeyError:
                logger.warning(f"[{self.bioversions_key}] bioversions doesn't list this resource ")
            except OSError:
                logger.warning(f"[{self.bioversions_key}] error while looking up version")
        return None

    @property
    def _version_or_raise(self) -> str:
        if not self.data_version:
            raise ValueError(f"There is no version available for {self.ontology}")
        return self.data_version

    def iter_terms(self, force: bool = False) -> Iterable[Term]:
        """Iterate over terms in this ontology."""
        raise NotImplementedError

    def get_graph(self):
        """Get an OBO Graph object."""
        from ..obographs import graph_from_obo

        return graph_from_obo(self)

    def write_obograph(self, path: Path) -> None:
        """Write OBO Graph json."""
        graph = self.get_graph()
        path.write_text(graph.model_dump_json(indent=2, exclude_none=True, exclude_unset=True))

    @classmethod
    def cli(cls) -> None:
        """Run the CLI for this class."""
        cli = cls.get_cls_cli()
        cli()

    @classmethod
    def get_cls_cli(cls) -> click.Command:
        """Get the CLI for this class."""

        @click.command()
        @verbose_option
        @force_option
        @click.option("--rewrite", "-r", is_flag=True)
        @click.option("--owl", is_flag=True, help="Write OWL via ROBOT")
        @click.option("--nodes", is_flag=True, help="Write nodes file")
        @click.option(
            "--version", help="Specify data version to get. Use this if bioversions is acting up."
        )
        def _main(force: bool, owl: bool, nodes: bool, version: str | None, rewrite: bool):
            try:
                inst = cls(force=force, data_version=version)
            except Exception as e:
                click.secho(f"[{cls.ontology}] Got an exception during instantiation - {type(e)}")
                sys.exit(1)

            try:
                inst.write_default(
                    write_obograph=True,
                    write_obo=True,
                    write_owl=owl,
                    write_nodes=nodes,
                    force=force or rewrite,
                    use_tqdm=True,
                )
            except Exception as e:
                click.secho(f"[{cls.ontology}] Got an exception during OBO writing {type(e)}")
                sys.exit(1)

        return _main

    @property
    def date_formatted(self) -> str:
        """Get the date as a formatted string."""
        return (self.date if self.date else datetime.now()).strftime(DATE_FORMAT)

    def _iter_terms(self, use_tqdm: bool = False, desc: str = "terms") -> Iterable[Term]:
        if use_tqdm:
            total: int | None
            try:
                total = len(self._items_accessor)
            except TypeError:
                total = None
            yield from tqdm(self, desc=desc, unit_scale=True, unit="term", total=total)
        else:
            yield from self

    def iterate_obo_lines(
        self,
        emit_object_properties: bool = True,
        emit_annotation_properties: bool = True,
    ) -> Iterable[str]:
        """Iterate over the lines to write in an OBO file."""
        yield f"format-version: {self.format_version}"

        if self.auto_generated_by is not None:
            yield f"auto-generated-by: {self.auto_generated_by}"

        if self.data_version is not None:
            yield f"data-version: {self.data_version}"
        else:
            yield f"date: {self.date_formatted}"

        for prefix, url in sorted((self.idspaces or {}).items()):
            yield f"idspace: {prefix} {url}"

        for synonym_typedef in sorted((self.synonym_typedefs or []), key=attrgetter("curie")):
            if synonym_typedef.curie == DEFAULT_SYNONYM_TYPE.curie:
                continue
            yield synonym_typedef.to_obo()

        yield f"ontology: {self.ontology}"

        if self.name is None:
            raise ValueError("ontology is missing name")
        yield f'property_value: http://purl.org/dc/elements/1.1/title "{self.name}" xsd:string'
        license_spdx_id = bioregistry.get_license(self.ontology)
        if license_spdx_id:
            # TODO add SPDX to idspaces and use as a CURIE?
            yield f'property_value: http://purl.org/dc/terms/license "{license_spdx_id}" xsd:string'
        description = bioregistry.get_description(self.ontology)
        if description:
            description = obo_escape_slim(description.strip())
            yield f'property_value: http://purl.org/dc/elements/1.1/description "{description}" xsd:string'

        for root_term in self.root_terms or []:
            yield f"property_value: {has_ontology_root_term.preferred_curie} {root_term.preferred_curie}"

        for typedef in sorted(self.typedefs or []):
            yield from typedef.iterate_obo_lines()

        typedefs: dict[ReferenceTuple, TypeDef] = {t.pair: t for t in self.typedefs or []}
        for term in self:
            yield from term.iterate_obo_lines(
                ontology=self.ontology,
                typedefs=typedefs,
                emit_object_properties=emit_object_properties,
                emit_annotation_properties=emit_annotation_properties,
            )

    def write_obo(
        self,
        file: None | str | TextIO | Path = None,
        *,
        use_tqdm: bool = False,
        emit_object_properties: bool = True,
        emit_annotation_properties: bool = True,
    ) -> None:
        """Write the OBO to a file."""
        it = self.iterate_obo_lines(
            emit_object_properties=emit_object_properties,
            emit_annotation_properties=emit_annotation_properties,
        )
        if use_tqdm:
            it = tqdm(it, desc=f"Writing {self.ontology}", unit_scale=True, unit="line")
        if isinstance(file, str | Path | os.PathLike):
            with open(file, "w") as fh:
                self._write_lines(it, fh)
        else:
            self._write_lines(it, file)

    @staticmethod
    def _write_lines(it, file: TextIO | None):
        for line in it:
            print(line, file=file)

    def write_obonet_gz(self, path: str | Path) -> None:
        """Write the OBO to a gzipped dump in Obonet JSON."""
        graph = self.to_obonet()
        with gzip.open(path, "wt") as file:
            json.dump(nx.node_link_data(graph), file)

    def _path(self, *parts: str, name: str | None = None) -> Path:
        return prefix_directory_join(self.ontology, *parts, name=name, version=self.data_version)

    def _cache(self, *parts: str, name: str | None = None) -> Path:
        return self._path("cache", *parts, name=name)

    @property
    def _names_path(self) -> Path:
        return self._cache(name="names.tsv")

    @property
    def _definitions_path(self) -> Path:
        return self._cache(name="definitions.tsv")

    @property
    def _species_path(self) -> Path:
        return self._cache(name="species.tsv")

    @property
    def _synonyms_path(self) -> Path:
        return self._cache(name="synonyms.tsv")

    @property
    def _alts_path(self):
        return self._cache(name="alt_ids.tsv")

    @property
    def _typedefs_path(self) -> Path:
        return self._cache(name="typedefs.tsv")

    @property
    def _xrefs_path(self) -> Path:
        return self._cache(name="xrefs.tsv")

    @property
    def _relations_path(self) -> Path:
        return self._cache(name="relations.tsv")

    @property
    def _properties_path(self) -> Path:
        return self._cache(name="properties.tsv")

    @property
    def _root_metadata_path(self) -> Path:
        return prefix_directory_join(self.ontology, name="metadata.json")

    @property
    def _versioned_metadata_path(self) -> Path:
        return self._cache(name="metadata.json")

    @property
    def _obo_path(self) -> Path:
        return self._cache(name=f"{self.ontology}.obo")

    @property
    def _obograph_path(self) -> Path:
        return self._path(name=f"{self.ontology}.json")

    @property
    def _owl_path(self) -> Path:
        return self._path(name=f"{self.ontology}.owl")

    @property
    def _obonet_gz_path(self) -> Path:
        return self._path(name=f"{self.ontology}.obonet.json.gz")

    @property
    def _nodes_path(self) -> Path:
        return self._path(name=f"{self.ontology}.nodes.tsv")

    def write_default(
        self,
        use_tqdm: bool = False,
        force: bool = False,
        write_obo: bool = False,
        write_obonet: bool = False,
        write_obograph: bool = False,
        write_owl: bool = False,
        write_nodes: bool = False,
    ) -> None:
        """Write the OBO to the default path."""
        metadata = self.get_metadata()
        for path in (self._root_metadata_path, self._versioned_metadata_path):
            logger.debug("[%s v%s] caching metadata to %s", self.ontology, self.data_version, path)
            with path.open("w") as file:
                json.dump(metadata, file, indent=2)

        logger.debug(
            "[%s v%s] caching typedefs to %s", self.ontology, self.data_version, self._typedefs_path
        )
        typedef_df: pd.DataFrame = self.get_typedef_df()
        typedef_df.sort_values(list(typedef_df.columns), inplace=True)
        typedef_df.to_csv(self._typedefs_path, sep="\t", index=False)

        for label, path, header, fn in [
            ("names", self._names_path, [f"{self.ontology}_id", "name"], self.iterate_id_name),
            (
                "definitions",
                self._definitions_path,
                [f"{self.ontology}_id", "definition"],
                self.iterate_id_definition,
            ),
            (
                "species",
                self._species_path,
                [f"{self.ontology}_id", "taxonomy_id"],
                self.iterate_id_species,
            ),
            (
                "synonyms",
                self._synonyms_path,
                [f"{self.ontology}_id", "synonym"],
                self.iterate_synonym_rows,
            ),
            ("alts", self._alts_path, [f"{self.ontology}_id", "alt_id"], self.iterate_alt_rows),
            ("xrefs", self._xrefs_path, self.xrefs_header, self.iterate_xref_rows),
            ("relations", self._relations_path, self.relations_header, self.iter_relation_rows),
            ("properties", self._properties_path, self.properties_header, self.iter_property_rows),
        ]:
            if path.exists() and not force:
                continue
            logger.debug("[%s v%s] caching %s to %s", self.ontology, self.data_version, label, path)
            write_iterable_tsv(
                path=path,
                header=header,
                it=fn(),  # type:ignore
            )

        for relation in (is_a, has_part, part_of, from_species, orthologous):
            if relation is not is_a and self.typedefs is not None and relation not in self.typedefs:
                continue
            relations_path = self._cache("relations", name=f"{relation.curie}.tsv")
            if relations_path.exists() and not force:
                continue
            logger.debug(
                "[%s v%s] caching relation %s ! %s",
                self.ontology,
                self.data_version,
                relation.curie,
                relation.name,
            )
            relation_df = self.get_filtered_relations_df(relation)
            if not len(relation_df.index):
                continue
            relation_df.sort_values(list(relation_df.columns), inplace=True)
            relation_df.to_csv(relations_path, sep="\t", index=False)

        if (write_obo or write_owl) and (not self._obo_path.exists() or force):
            self.write_obo(self._obo_path, use_tqdm=use_tqdm)
        if write_obograph and (not self._obograph_path.exists() or force):
            self.write_obograph(self._obograph_path)
        if write_owl and (not self._owl_path.exists() or force):
            import bioontologies.robot

            bioontologies.robot.convert(self._obo_path, self._owl_path)
        if write_obonet and (not self._obonet_gz_path.exists() or force):
            logger.debug("writing obonet to %s", self._obonet_gz_path)
            self.write_obonet_gz(self._obonet_gz_path)
        if write_nodes:
            self.get_graph().get_nodes_df().to_csv(self._nodes_path, sep="\t", index=False)

    @property
    def _items_accessor(self):
        if self._items is None:
            key = self.term_sort_key or attrgetter("curie")
            self._items = sorted(self.iter_terms(force=self.force), key=key)
        return self._items

    def __iter__(self) -> Iterator[Term]:
        if self.iter_only:
            return iter(self.iter_terms(force=self.force))
        return iter(self._items_accessor)

    def ancestors(self, identifier: str) -> set[str]:
        """Return a set of identifiers for parents of the given identifier."""
        return nx.descendants(self.hierarchy, identifier)  # note this is backwards

    def descendants(self, identifier: str) -> set[str]:
        """Return a set of identifiers for the children of the given identifier."""
        return nx.ancestors(self.hierarchy, identifier)  # note this is backwards

    def is_descendant(self, descendant: str, ancestor: str) -> bool:
        """Return if the given identifier is a descendent of the ancestor.

        .. code-block:: python

            from pyobo import get_obo

            obo = get_obo("go")

            interleukin_10_complex = "1905571"  # interleukin-10 receptor complex
            all_complexes = "0032991"
            assert obo.is_descendant("1905571", "0032991")
        """
        return ancestor in self.ancestors(descendant)

    @property
    def hierarchy(self) -> nx.DiGraph:
        """A graph representing the parent/child relationships between the entities.

        To get all children of a given entity, do:

        .. code-block:: python

            from pyobo import get_obo

            obo = get_obo("go")

            identifier = "1905571"  # interleukin-10 receptor complex
            is_complex = "0032991" in nx.descendants(obo.hierarchy, identifier)  # should be true
        """
        if self._hierarchy is None:
            self._hierarchy = nx.DiGraph()
            for term in self._iter_terms(desc=f"[{self.ontology}] getting hierarchy"):
                for parent in term.parents:
                    self._hierarchy.add_edge(term.identifier, parent.identifier)
        return self._hierarchy

    def to_obonet(self: Obo, *, use_tqdm: bool = False) -> nx.MultiDiGraph:
        """Export as a :mod`obonet` style graph."""
        rv = nx.MultiDiGraph()
        rv.graph.update(
            {
                "name": self.name,
                "ontology": self.ontology,
                "auto-generated-by": self.auto_generated_by,
                "typedefs": _convert_typedefs(self.typedefs),
                "format-version": self.format_version,
                "data-version": self.data_version,
                "synonymtypedef": _convert_synonym_typedefs(self.synonym_typedefs),
                "date": self.date_formatted,
            }
        )

        nodes = {}
        links = []
        typedefs = {t.pair: t for t in self.typedefs or []}
        for term in self._iter_terms(use_tqdm=use_tqdm):
            parents = []
            for parent in term.parents:
                if parent is None:
                    raise ValueError("parent should not be none!")
                links.append((term.curie, "is_a", parent.curie))
                parents.append(parent.curie)

            relations = []
            for typedef, target in term.iterate_relations():
                relations.append(f"{typedef.curie} {target.curie}")
                links.append((term.curie, typedef.curie, target.curie))

            d = {
                "id": term.curie,
                "name": term.name,
                "def": term.definition and term._definition_fp(),
                "xref": [xref.curie for xref in term.xrefs],
                "is_a": parents,
                "relationship": relations,
                "synonym": [synonym._fp() for synonym in term.synonyms],
                "property_value": list(term._emit_properties(self.ontology, typedefs)),
            }
            nodes[term.curie] = {k: v for k, v in d.items() if v}

        rv.add_nodes_from(nodes.items())
        for _source, _key, _target in links:
            rv.add_edge(_source, _target, key=_key)

        logger.info(
            "[%s v%s] exported graph with %d nodes",
            self.ontology,
            self.data_version,
            rv.number_of_nodes(),
        )
        return rv

    def get_metadata(self) -> Mapping[str, Any]:
        """Get metadata."""
        return {
            "version": self.data_version,
            "date": self.date and self.date.isoformat(),
        }

    def iterate_ids(self, *, use_tqdm: bool = False) -> Iterable[str]:
        """Iterate over identifiers."""
        for term in self._iter_terms(use_tqdm=use_tqdm, desc=f"[{self.ontology}] getting names"):
            if term.prefix == self.ontology:
                yield term.identifier

    def get_ids(self, *, use_tqdm: bool = False) -> set[str]:
        """Get the set of identifiers."""
        return set(self.iterate_ids(use_tqdm=use_tqdm))

    def iterate_id_name(self, *, use_tqdm: bool = False) -> Iterable[tuple[str, str]]:
        """Iterate identifier name pairs."""
        for term in self._iter_terms(use_tqdm=use_tqdm, desc=f"[{self.ontology}] getting names"):
            if term.prefix == self.ontology and term.name:
                yield term.identifier, term.name

    def get_id_name_mapping(self, *, use_tqdm: bool = False) -> Mapping[str, str]:
        """Get a mapping from identifiers to names."""
        return dict(self.iterate_id_name(use_tqdm=use_tqdm))

    def iterate_id_definition(self, *, use_tqdm: bool = False) -> Iterable[tuple[str, str]]:
        """Iterate over pairs of terms' identifiers and their respective definitions."""
        for term in self._iter_terms(use_tqdm=use_tqdm, desc=f"[{self.ontology}] getting names"):
            if term.identifier and term.definition:
                yield (
                    term.identifier,
                    term.definition.strip('"')
                    .replace("\n", " ")
                    .replace("\t", " ")
                    .replace("  ", " "),
                )

    def get_id_definition_mapping(self, *, use_tqdm: bool = False) -> Mapping[str, str]:
        """Get a mapping from identifiers to definitions."""
        return dict(self.iterate_id_definition(use_tqdm=use_tqdm))

    def get_obsolete(self, *, use_tqdm: bool = False) -> set[str]:
        """Get the set of obsolete identifiers."""
        return {
            term.identifier
            for term in self._iter_terms(
                use_tqdm=use_tqdm, desc=f"[{self.ontology}] getting obsolete"
            )
            if term.identifier and term.is_obsolete
        }

    ############
    # TYPEDEFS #
    ############

    def iterate_id_species(
        self, *, prefix: str | None = None, use_tqdm: bool = False
    ) -> Iterable[tuple[str, str]]:
        """Iterate over terms' identifiers and respective species (if available)."""
        if prefix is None:
            prefix = NCBITAXON_PREFIX
        for term in self._iter_terms(use_tqdm=use_tqdm, desc=f"[{self.ontology}] getting species"):
            species = term.get_species(prefix=prefix)
            if species:
                yield term.identifier, species.identifier

    def get_id_species_mapping(
        self, *, prefix: str | None = None, use_tqdm: bool = False
    ) -> Mapping[str, str]:
        """Get a mapping from identifiers to species."""
        return dict(self.iterate_id_species(prefix=prefix, use_tqdm=use_tqdm))

    ############
    # TYPEDEFS #
    ############

    def get_typedef_df(self, use_tqdm: bool = False) -> pd.DataFrame:
        """Get a typedef dataframe."""
        rows = [
            (typedef.prefix, typedef.identifier, typedef.name)
            for typedef in tqdm(self.typedefs or [], disable=not use_tqdm)
        ]
        return pd.DataFrame(rows, columns=["prefix", "identifier", "name"])

    def iter_typedef_id_name(self) -> Iterable[tuple[str, str]]:
        """Iterate over typedefs' identifiers and their respective names."""
        for typedef in self.typedefs or []:
            yield typedef.identifier, typedef.name

    def get_typedef_id_name_mapping(self) -> Mapping[str, str]:
        """Get a mapping from typedefs' identifiers to names."""
        return dict(self.iter_typedef_id_name())

    #########
    # PROPS #
    #########

    def iterate_properties(self, *, use_tqdm: bool = False) -> Iterable[tuple[Term, str, str]]:
        """Iterate over tuples of terms, properties, and their values."""
        # TODO if property_prefix is set, try removing that as a prefix from all prop strings.
        for term in self._iter_terms(
            use_tqdm=use_tqdm, desc=f"[{self.ontology}] getting properties"
        ):
            for prop, value in term.iterate_properties():
                yield term, prop, value

    @property
    def properties_header(self):
        """Property dataframe header."""
        return [f"{self.ontology}_id", "property", "value"]

    def iter_property_rows(self, *, use_tqdm: bool = False) -> Iterable[tuple[str, str, str]]:
        """Iterate property rows."""
        for term, prop, value in self.iterate_properties(use_tqdm=use_tqdm):
            yield term.identifier, prop, value

    def get_properties_df(self, *, use_tqdm: bool = False) -> pd.DataFrame:
        """Get all properties as a dataframe."""
        return pd.DataFrame(
            list(self.iter_property_rows(use_tqdm=use_tqdm)),
            columns=self.properties_header,
        )

    def iterate_filtered_properties(
        self, prop: str, *, use_tqdm: bool = False
    ) -> Iterable[tuple[Term, str]]:
        """Iterate over tuples of terms and the values for the given property."""
        for term in self._iter_terms(use_tqdm=use_tqdm):
            for _prop, value in term.iterate_properties():
                if _prop == prop:
                    yield term, value

    def get_filtered_properties_df(self, prop: str, *, use_tqdm: bool = False) -> pd.DataFrame:
        """Get a dataframe of terms' identifiers to the given property's values."""
        return pd.DataFrame(
            list(self.get_filtered_properties_mapping(prop, use_tqdm=use_tqdm).items()),
            columns=[f"{self.ontology}_id", prop],
        )

    def get_filtered_properties_mapping(
        self, prop: str, *, use_tqdm: bool = False
    ) -> Mapping[str, str]:
        """Get a mapping from a term's identifier to the property.

        .. warning:: Assumes there's only one version of the property for each term.
        """
        return {
            term.identifier: value
            for term, value in self.iterate_filtered_properties(prop, use_tqdm=use_tqdm)
        }

    def get_filtered_properties_multimapping(
        self, prop: str, *, use_tqdm: bool = False
    ) -> Mapping[str, list[str]]:
        """Get a mapping from a term's identifier to the property values."""
        return multidict(
            (term.identifier, value)
            for term, value in self.iterate_filtered_properties(prop, use_tqdm=use_tqdm)
        )

    #############
    # RELATIONS #
    #############

    def iterate_relations(
        self, *, use_tqdm: bool = False
    ) -> Iterable[tuple[Term, Reference, Reference]]:
        """Iterate over tuples of terms, relations, and their targets."""
        _warned = set()

        typedefs: dict[ReferenceTuple, TypeDef] = {td.pair: td for td in self.typedefs or []}
        for term in self._iter_terms(
            use_tqdm=use_tqdm, desc=f"[{self.ontology}] getting relations"
        ):
            for parent in term.parents:
                yield term, is_a.reference, parent
            for predicate, reference in term.iterate_relations():
                if not self.typedefs:
                    raise ValueError(f"[{self.ontology}] no typedefs defined")
                if predicate.pair not in typedefs and predicate.pair not in default_typedefs:
                    if predicate.pair not in _warned:
                        _warn_string = f"[{term.curie}] undefined typedef: {predicate.pair}"
                        if predicate.name:
                            _warn_string += f" ({predicate.name})"
                        logger.warning(_warn_string)
                        _warned.add(predicate.pair)
                    continue
                yield term, predicate, reference

    def iter_relation_rows(
        self, use_tqdm: bool = False
    ) -> Iterable[tuple[str, str, str, str, str]]:
        """Iterate the relations' rows."""
        for term, predicate, reference in self.iterate_relations(use_tqdm=use_tqdm):
            yield (
                term.identifier,
                predicate.prefix,
                predicate.identifier,
                reference.prefix,
                reference.identifier,
            )

    def iterate_filtered_relations(
        self,
        relation: ReferenceHint,
        *,
        use_tqdm: bool = False,
    ) -> Iterable[tuple[Term, Reference]]:
        """Iterate over tuples of terms and ther targets for the given relation."""
        _pair = _ensure_ref(relation, ontology_prefix=self.ontology).pair
        for term, predicate, reference in self.iterate_relations(use_tqdm=use_tqdm):
<<<<<<< HEAD
            if predicate.pair == _pair:
=======
            if _pair == predicate.pair:
>>>>>>> fef4f59a
                yield term, reference

    @property
    def relations_header(self) -> Sequence[str]:
        """Header for the relations dataframe."""
        return [f"{self.ontology}_id", RELATION_PREFIX, RELATION_ID, TARGET_PREFIX, TARGET_ID]

    def get_relations_df(self, *, use_tqdm: bool = False) -> pd.DataFrame:
        """Get all relations from the OBO."""
        return pd.DataFrame(
            list(self.iter_relation_rows(use_tqdm=use_tqdm)),
            columns=self.relations_header,
        )

    def get_filtered_relations_df(
        self,
        relation: ReferenceHint,
        *,
        use_tqdm: bool = False,
    ) -> pd.DataFrame:
        """Get a specific relation from OBO."""
        return pd.DataFrame(
            [
                (term.identifier, reference.prefix, reference.identifier)
                for term, reference in self.iterate_filtered_relations(relation, use_tqdm=use_tqdm)
            ],
            columns=[f"{self.ontology}_id", TARGET_PREFIX, TARGET_ID],
        )

    def iterate_filtered_relations_filtered_targets(
        self,
        relation: ReferenceHint,
        target_prefix: str,
        *,
        use_tqdm: bool = False,
    ) -> Iterable[tuple[Term, Reference]]:
        """Iterate over relationships between one identifier and another."""
        for term, reference in self.iterate_filtered_relations(
            relation=relation, use_tqdm=use_tqdm
        ):
            if reference.prefix == target_prefix:
                yield term, reference

    def get_relation_mapping(
        self,
        relation: ReferenceHint,
        target_prefix: str,
        *,
        use_tqdm: bool = False,
    ) -> Mapping[str, str]:
        """Get a mapping from the term's identifier to the target's identifier.

        .. warning:: Assumes there's only one version of the property for each term.

         Example usage: get homology between HGNC and MGI:

        >>> from pyobo.sources.hgnc import get_obo
        >>> obo = get_obo()
        >>> human_mapt_hgnc_id = "6893"
        >>> mouse_mapt_mgi_id = "97180"
        >>> hgnc_mgi_orthology_mapping = obo.get_relation_mapping("ro:HOM0000017", "mgi")
        >>> assert mouse_mapt_mgi_id == hgnc_mgi_orthology_mapping[human_mapt_hgnc_id]
        """
        return {
            term.identifier: reference.identifier
            for term, reference in self.iterate_filtered_relations_filtered_targets(
                relation=relation,
                target_prefix=target_prefix,
                use_tqdm=use_tqdm,
            )
        }

    def get_relation(
        self,
        source_identifier: str,
        relation: ReferenceHint,
        target_prefix: str,
        *,
        use_tqdm: bool = False,
    ) -> str | None:
        """Get the value for a bijective relation mapping between this resource and a target resource.

        >>> from pyobo.sources.hgnc import get_obo
        >>> obo = get_obo()
        >>> human_mapt_hgnc_id = "6893"
        >>> mouse_mapt_mgi_id = "97180"
        >>> assert mouse_mapt_mgi_id == obo.get_relation(human_mapt_hgnc_id, "ro:HOM0000017", "mgi")
        """
        relation_mapping = self.get_relation_mapping(
            relation=relation, target_prefix=target_prefix, use_tqdm=use_tqdm
        )
        return relation_mapping.get(source_identifier)

    def get_relation_multimapping(
        self,
        relation: ReferenceHint,
        target_prefix: str,
        *,
        use_tqdm: bool = False,
    ) -> Mapping[str, list[str]]:
        """Get a mapping from the term's identifier to the target's identifiers."""
        return multidict(
            (term.identifier, reference.identifier)
            for term, reference in self.iterate_filtered_relations_filtered_targets(
                relation=relation,
                target_prefix=target_prefix,
                use_tqdm=use_tqdm,
            )
        )

    def get_id_multirelations_mapping(
        self,
        typedef: TypeDef,
        *,
        use_tqdm: bool = False,
    ) -> Mapping[str, list[Reference]]:
        """Get a mapping from identifiers to a list of all references for the given relation."""
        return multidict(
            (term.identifier, reference)
            for term in self._iter_terms(
                use_tqdm=use_tqdm, desc=f"[{self.ontology}] getting {typedef.curie}"
            )
            for reference in term.get_relationships(typedef)
        )

    ############
    # SYNONYMS #
    ############

    def iterate_synonyms(self, *, use_tqdm: bool = False) -> Iterable[tuple[Term, Synonym]]:
        """Iterate over pairs of term and synonym object."""
        for term in self._iter_terms(use_tqdm=use_tqdm, desc=f"[{self.ontology}] getting synonyms"):
            for synonym in sorted(term.synonyms, key=attrgetter("name")):
                yield term, synonym

    def iterate_synonym_rows(self, *, use_tqdm: bool = False) -> Iterable[tuple[str, str]]:
        """Iterate over pairs of identifier and synonym text."""
        for term, synonym in self.iterate_synonyms(use_tqdm=use_tqdm):
            yield term.identifier, synonym.name

    def get_id_synonyms_mapping(self, *, use_tqdm: bool = False) -> Mapping[str, list[str]]:
        """Get a mapping from identifiers to a list of sorted synonym strings."""
        return multidict(self.iterate_synonym_rows(use_tqdm=use_tqdm))

    #########
    # XREFS #
    #########

    def iterate_xrefs(self, *, use_tqdm: bool = False) -> Iterable[tuple[Term, Reference]]:
        """Iterate over xrefs."""
        for term in self._iter_terms(use_tqdm=use_tqdm, desc=f"[{self.ontology}] getting xrefs"):
            for xref in term.xrefs:
                yield term, xref

    def iterate_filtered_xrefs(
        self, prefix: str, *, use_tqdm: bool = False
    ) -> Iterable[tuple[Term, Reference]]:
        """Iterate over xrefs to a given prefix."""
        for term, xref in self.iterate_xrefs(use_tqdm=use_tqdm):
            if xref.prefix == prefix:
                yield term, xref

    def iterate_xref_rows(self, *, use_tqdm: bool = False) -> Iterable[tuple[str, str, str]]:
        """Iterate over terms' identifiers, xref prefixes, and xref identifiers."""
        for term, xref in self.iterate_xrefs(use_tqdm=use_tqdm):
            yield term.identifier, xref.prefix, xref.identifier

    @property
    def xrefs_header(self):
        """The header for the xref dataframe."""
        return [f"{self.ontology}_id", TARGET_PREFIX, TARGET_ID]

    def get_xrefs_df(self, *, use_tqdm: bool = False) -> pd.DataFrame:
        """Get a dataframe of all xrefs extracted from the OBO document."""
        return pd.DataFrame(
            list(self.iterate_xref_rows(use_tqdm=use_tqdm)),
            columns=[f"{self.ontology}_id", TARGET_PREFIX, TARGET_ID],
        ).drop_duplicates()

    def get_filtered_xrefs_mapping(
        self, prefix: str, *, use_tqdm: bool = False
    ) -> Mapping[str, str]:
        """Get filtered xrefs as a dictionary."""
        return {
            term.identifier: xref.identifier
            for term, xref in self.iterate_filtered_xrefs(prefix, use_tqdm=use_tqdm)
        }

    def get_filtered_multixrefs_mapping(
        self, prefix: str, *, use_tqdm: bool = False
    ) -> Mapping[str, list[str]]:
        """Get filtered xrefs as a dictionary."""
        return multidict(
            (term.identifier, xref.identifier)
            for term, xref in self.iterate_filtered_xrefs(prefix, use_tqdm=use_tqdm)
        )

    ########
    # ALTS #
    ########

    def iterate_alts(self) -> Iterable[tuple[Term, Reference]]:
        """Iterate over alternative identifiers."""
        for term in self:
            for alt in term.alt_ids:
                yield term, alt

    def iterate_alt_rows(self) -> Iterable[tuple[str, str]]:
        """Iterate over pairs of terms' primary identifiers and alternate identifiers."""
        for term, alt in self.iterate_alts():
            yield term.identifier, alt.identifier

    def get_id_alts_mapping(self) -> Mapping[str, list[str]]:
        """Get a mapping from identifiers to a list of alternative identifiers."""
        return multidict((term.identifier, alt.identifier) for term, alt in self.iterate_alts())


def make_ad_hoc_ontology(
    _ontology: str,
    _name: str,
    _auto_generated_by: str | None = None,
    _format_version: str = "1.2",
    _typedefs: list[TypeDef] | None = None,
    _synonym_typedefs: list[SynonymTypeDef] | None = None,
    _date: datetime | None = None,
    _data_version: str | None = None,
    _idspaces: Mapping[str, str] | None = None,
    _root_terms: list[Reference] | None = None,
    *,
    terms: list[Term],
) -> Obo:
    """Make an ad-hoc ontology."""

    class AdHocOntology(Obo):
        """An ad hoc ontology created from an OBO file."""

        ontology = _ontology
        name = _name
        auto_generated_by = _auto_generated_by
        format_version = _format_version
        typedefs = _typedefs
        synonym_typedefs = _synonym_typedefs
        idspaces = _idspaces
        root_terms = _root_terms

        def __post_init__(self):
            self.date = _date
            self.data_version = _data_version

        def iter_terms(self, force: bool = False) -> Iterable[Term]:
            """Iterate over terms in the ad hoc ontology."""
            return terms

    return AdHocOntology()


def _convert_typedefs(typedefs: Iterable[TypeDef] | None) -> list[Mapping[str, Any]]:
    """Convert the type defs."""
    if not typedefs:
        return []
    return [_convert_typedef(typedef) for typedef in typedefs]


def _convert_typedef(typedef: TypeDef) -> Mapping[str, Any]:
    """Convert a type def."""
    # TODO add more later
    return typedef.reference.model_dump()


def _convert_synonym_typedefs(synonym_typedefs: Iterable[SynonymTypeDef] | None) -> list[str]:
    """Convert the synonym type defs."""
    if not synonym_typedefs:
        return []
    return [_convert_synonym_typedef(synonym_typedef) for synonym_typedef in synonym_typedefs]


def _convert_synonym_typedef(synonym_typedef: SynonymTypeDef) -> str:
    return f'{synonym_typedef.preferred_curie} "{synonym_typedef.name}"'


def default_reference(prefix: str, part: str, name: str | None = None) -> Reference:
    """Create a CURIE for an "unqualified" reference.

    :param prefix: The prefix of the ontology in which the "unqualified" reference is made
    :param part: The "unqualified" reference. For example, if you just write
        "located_in" somewhere there is supposed to be a CURIE
    :returns: A CURIE for the "unqualified" reference based on the OBO semantic space

    >>> default_reference("chebi", "conjugate_base_of")
    Reference(prefix="obo", identifier="chebi#conjugate_base_of")
    """
    if not part.strip():
        raise ValueError("default identifier is empty")
    return Reference(prefix="obo", identifier=f"{prefix}#{part}", name=name)<|MERGE_RESOLUTION|>--- conflicted
+++ resolved
@@ -158,15 +158,11 @@
     if isinstance(reference, Referenced):
         return reference.reference
     if isinstance(reference, str):
-<<<<<<< HEAD
         if ":" not in reference:
             if not ontology_prefix:
                 raise ValueError
             return default_reference(ontology_prefix, reference)
-        _rv = Reference.from_curie(reference, strict=True)
-=======
         _rv = Reference.from_curie(reference, strict=True, ontology_prefix=ontology_prefix)
->>>>>>> fef4f59a
         if _rv is None:
             raise RuntimeError  # not possible, need typing for Reference.from_curie
         return _rv
@@ -1293,11 +1289,7 @@
         """Iterate over tuples of terms and ther targets for the given relation."""
         _pair = _ensure_ref(relation, ontology_prefix=self.ontology).pair
         for term, predicate, reference in self.iterate_relations(use_tqdm=use_tqdm):
-<<<<<<< HEAD
-            if predicate.pair == _pair:
-=======
             if _pair == predicate.pair:
->>>>>>> fef4f59a
                 yield term, reference
 
     @property
