--- conflicted
+++ resolved
@@ -52,12 +52,7 @@
 )
 from ..identifier_utils import normalize_curie
 from ..utils.io import multidict, write_iterable_tsv
-<<<<<<< HEAD
-from ..utils.misc import obo_to_owl
 from ..utils.path import prefix_directory_join
-=======
-from ..utils.path import get_prefix_obo_path, prefix_directory_join
->>>>>>> 5f2c5a16
 
 __all__ = [
     "Synonym",
