"""Data structures for OBO."""

from __future__ import annotations

import gzip
import json
import logging
import os
import sys
import warnings
from collections import defaultdict
from collections.abc import Callable, Collection, Iterable, Iterator, Mapping, Sequence
from dataclasses import dataclass, field
from datetime import datetime
from itertools import chain
from operator import attrgetter
from pathlib import Path
from textwrap import dedent
from typing import Any, ClassVar, Literal, TextIO, TypeAlias

import bioregistry
import click
import networkx as nx
import pandas as pd
from curies import ReferenceTuple
from more_click import force_option, verbose_option
from tqdm.auto import tqdm
from typing_extensions import Self

from .reference import Reference, Referenced
from .typedef import (
    TypeDef,
    comment,
    default_typedefs,
    exact_match,
    from_species,
    has_ontology_root_term,
    has_part,
    is_a,
    orthologous,
    part_of,
    see_also,
    term_replaced_by,
)
from .utils import comma_separate, obo_escape_slim
from ..api.utils import get_version
from ..constants import (
    DATE_FORMAT,
    NCBITAXON_PREFIX,
    RELATION_ID,
    RELATION_PREFIX,
    TARGET_ID,
    TARGET_PREFIX,
)
from ..utils.io import multidict, write_iterable_tsv
from ..utils.path import prefix_directory_join

__all__ = [
    "Obo",
    "ReferenceHint",
    "Synonym",
    "SynonymSpecificities",
    "SynonymSpecificity",
    "SynonymTypeDef",
    "Term",
    "abbreviation",
    "acronym",
    "default_reference",
    "int_identifier_sort_key",
    "make_ad_hoc_ontology",
]

logger = logging.getLogger(__name__)

SynonymSpecificity = Literal["EXACT", "NARROW", "BROAD", "RELATED"]
SynonymSpecificities: Sequence[SynonymSpecificity] = ("EXACT", "NARROW", "BROAD", "RELATED")


@dataclass
class Synonym:
    """A synonym with optional specificity and references."""

    #: The string representing the synonym
    name: str

    #: The specificity of the synonym
    specificity: SynonymSpecificity = "EXACT"

    #: The type of synonym. Must be defined in OBO document!
    type: SynonymTypeDef = field(
        default_factory=lambda: DEFAULT_SYNONYM_TYPE  # type:ignore
    )

    #: References to articles where the synonym appears
    provenance: list[Reference] = field(default_factory=list)

    #: Extra annotations
    annotations: list[tuple[Reference, Reference]] = field(default_factory=list)

    def __lt__(self, other: Synonym) -> bool:
        """Sort lexically by name."""
        return self._sort_key() < other._sort_key()

    def _sort_key(self) -> tuple[str, str, SynonymTypeDef]:
        return self.name, self.specificity, self.type

    def to_obo(self) -> str:
        """Write this synonym as an OBO line to appear in a [Term] stanza."""
        return f"synonym: {self._fp()}"

    def _fp(self) -> str:
        x = f'"{self._escape(self.name)}" {self.specificity}'
        if self.type and self.type.pair != DEFAULT_SYNONYM_TYPE.pair:
            x = f"{x} {self.type.preferred_curie}"
        return f"{x} [{comma_separate(self.provenance)}]"

    @staticmethod
    def _escape(s: str) -> str:
        return s.replace('"', '\\"')


@dataclass
class SynonymTypeDef(Referenced):
    """A type definition for synonyms in OBO."""

    reference: Reference
    specificity: SynonymSpecificity | None = None

    def __hash__(self) -> int:
        # have to re-define hash because of the @dataclass
        return hash((self.__class__, self.prefix, self.identifier))

    def to_obo(self) -> str:
        """Serialize to OBO."""
        rv = f"synonymtypedef: {self.preferred_curie}"
        if self.name:
            rv = f'{rv} "{self.name}"'
        if self.specificity:
            rv = f"{rv} {self.specificity}"
        return rv


DEFAULT_SYNONYM_TYPE = SynonymTypeDef(
    reference=Reference(prefix="oboInOwl", identifier="SynonymType", name="synonym type"),
)
abbreviation = SynonymTypeDef(
    reference=Reference(prefix="OMO", identifier="0003000", name="abbreviation")
)
acronym = SynonymTypeDef(reference=Reference(prefix="omo", identifier="0003012", name="acronym"))
uk_spelling = SynonymTypeDef(
    reference=Reference(prefix="omo", identifier="0003005", name="UK spelling synonym")
)

default_synonym_typedefs: dict[ReferenceTuple, SynonymTypeDef] = {
    abbreviation.pair: abbreviation,
    acronym.pair: acronym,
    uk_spelling.pair: uk_spelling,
}

ReferenceHint: TypeAlias = Reference | Referenced | tuple[str, str] | str


def _ensure_ref(
    reference: ReferenceHint,
    *,
    ontology_prefix: str | None = None,
) -> Reference:
    if reference is None:
        raise ValueError("can not append null reference")
    if isinstance(reference, Referenced):
        return reference.reference
    if isinstance(reference, str):
        if ":" not in reference:
            if not ontology_prefix:
                raise ValueError
            return default_reference(ontology_prefix, reference)
        _rv = Reference.from_curie(reference, strict=True, ontology_prefix=ontology_prefix)
        if _rv is None:
            raise RuntimeError  # not possible, need typing for Reference.from_curie
        return _rv
    if isinstance(reference, tuple):
        return Reference(prefix=reference[0], identifier=reference[1])
    if isinstance(reference, Reference):
        return reference
    raise TypeError(f"invalid type given for a reference ({type(reference)}): {reference}")


@dataclass
class Term(Referenced):
    """A term in OBO."""

    #: The primary reference for the entity
    reference: Reference

    #: A description of the entity
    definition: str | None = None

    #: References to articles in which the term appears
    provenance: list[Reference] = field(default_factory=list)

    #: Object properties
    relationships: dict[Reference, list[Reference]] = field(
        default_factory=lambda: defaultdict(list)
    )

    #: Annotation properties pointing to objects (i.e., references)
    annotations_object: dict[Reference, list[Reference]] = field(
        default_factory=lambda: defaultdict(list)
    )

    #: Annotation properties pointing to literals
    annotations_literal: dict[Reference, list[tuple[str, Reference]]] = field(
        default_factory=lambda: defaultdict(list)
    )

    #: Relationships with the default "is_a"
    parents: list[Reference] = field(default_factory=list)

    #: Synonyms of this term
    synonyms: list[Synonym] = field(default_factory=list)

    #: Equivalent references
    xrefs: list[Reference] = field(default_factory=list)
    xref_types: list[Reference] = field(default_factory=list)

    #: Alternate Identifiers
    alt_ids: list[Reference] = field(default_factory=list)

    #: The sub-namespace within the ontology
    namespace: str | None = None

    #: An annotation for obsolescence. By default, is None, but this means that it is not obsolete.
    is_obsolete: bool | None = None

    type: Literal["Term", "Instance"] = "Term"

    def __hash__(self) -> int:
        # have to re-define hash because of the @dataclass
        return hash((self.__class__, self.prefix, self.identifier))

    @classmethod
    def from_triple(
        cls,
        prefix: str,
        identifier: str,
        name: str | None = None,
        definition: str | None = None,
        **kwargs,
    ) -> Term:
        """Create a term from a reference."""
        return cls(
            reference=Reference(prefix=prefix, identifier=identifier, name=name),
            definition=definition,
            **kwargs,
        )

    @classmethod
    def auto(
        cls,
        prefix: str,
        identifier: str,
    ) -> Term:
        """Create a term from a reference."""
        from ..api import get_definition

        return cls(
            reference=Reference.auto(prefix=prefix, identifier=identifier),
            definition=get_definition(prefix, identifier),
        )

    @classmethod
    def from_curie(cls, curie: str, name: str | None = None) -> Term:
        """Create a term directly from a CURIE and optional name."""
        reference = Reference.from_curie(curie, name=name, strict=True)
        if reference is None:
            raise RuntimeError
        return cls(reference=reference)

    def append_provenance(self, reference: ReferenceHint) -> None:
        """Add a provenance reference."""
        self.provenance.append(_ensure_ref(reference))

    def append_synonym(
        self,
        synonym: str | Synonym,
        *,
        type: SynonymTypeDef | None = None,
        specificity: SynonymSpecificity | None = None,
    ) -> None:
        """Add a synonym."""
        if isinstance(synonym, str):
            synonym = Synonym(
                synonym, type=type or DEFAULT_SYNONYM_TYPE, specificity=specificity or "EXACT"
            )
        self.synonyms.append(synonym)

    def append_alt(self, alt: str | Reference) -> None:
        """Add an alternative identifier."""
        if isinstance(alt, str):
            alt = Reference(prefix=self.prefix, identifier=alt)
        self.alt_ids.append(alt)

    def append_see_also(self, reference: ReferenceHint) -> Self:
        """Add a see also relationship."""
        try:
            _reference = _ensure_ref(reference)
        # ValueError gets raised if _ensure_ref has an issue
        # with parsing or standardizing
        except ValueError:
            # if it's a string, just give up and annotate it as
            # a literal string. otherwise, raise the error again
            if isinstance(reference, str):
                return self.annotate_literal(see_also, reference)
            raise
        else:
            return self.annotate_object(see_also, _reference)

    def append_comment(self, value: str) -> Self:
        """Add a comment relationship."""
        return self.annotate_literal(comment, value)

    def append_replaced_by(self, reference: Reference) -> Self:
        """Add a replaced by relationship."""
        return self.annotate_object(term_replaced_by, reference)

    def append_parent(self, reference: ReferenceHint) -> Self:
        """Add a parent to this entity."""
        reference = _ensure_ref(reference)
        if reference not in self.parents:
            self.parents.append(reference)
        return self

    def extend_parents(self, references: Collection[Reference]) -> None:
        """Add a collection of parents to this entity."""
        warnings.warn("use append_parent", DeprecationWarning, stacklevel=2)
        if any(x is None for x in references):
            raise ValueError("can not append a collection of parents containing a null parent")
        self.parents.extend(references)

    def get_properties(self, prop: ReferenceHint) -> list[str]:
        """Get properties from the given key."""
        prop = _ensure_ref(prop)
        if prop in self.annotations_object:
            return [value.preferred_curie for value in self.annotations_object[prop]]
        if prop in self.annotations_literal:
            return [value for value, _datatype in self.annotations_literal[prop]]
        raise KeyError

    def get_property(self, prop: ReferenceHint) -> str | None:
        """Get a single property of the given key."""
        r = self.get_properties(prop)
        if not r:
            return None
        if len(r) != 1:
            raise ValueError
        return r[0]

    def get_relationship(self, typedef: ReferenceHint) -> Reference | None:
        """Get a single relationship of the given type."""
        r = self.get_relationships(typedef)
        if not r:
            return None
        if len(r) != 1:
            raise ValueError
        return r[0]

    def get_relationships(self, typedef: ReferenceHint) -> list[Reference]:
        """Get relationships from the given type."""
        return self.relationships[_ensure_ref(typedef)]

    def append_exact_match(self, reference: ReferenceHint) -> Self:
        """Append an exact match, also adding an xref."""
        reference = _ensure_ref(reference)
        self.annotate_object(exact_match, reference)
        self.append_xref(reference)
        return self

    def append_xref(self, reference: ReferenceHint) -> None:
        """Append an xref."""
        self.xrefs.append(_ensure_ref(reference))

    def append_relationship(self, typedef: ReferenceHint, reference: ReferenceHint) -> Self:
        """Append a relationship."""
        self.relationships[_ensure_ref(typedef)].append(_ensure_ref(reference))
        return self

    def annotate_object(self, typedef: ReferenceHint, value: ReferenceHint) -> Self:
        """Append an object annotation."""
        typedef = _ensure_ref(typedef)
        value = _ensure_ref(value)
        self.annotations_object[typedef].append(value)
        return self

    def set_species(self, identifier: str, name: str | None = None):
        """Append the from_species relation."""
        if name is None:
            from pyobo.resources.ncbitaxon import get_ncbitaxon_name

            name = get_ncbitaxon_name(identifier)
        self.append_relationship(
            from_species, Reference(prefix=NCBITAXON_PREFIX, identifier=identifier, name=name)
        )

    def get_species(self, prefix: str = NCBITAXON_PREFIX) -> Reference | None:
        """Get the species if it exists.

        :param prefix: The prefix to use in case the term has several species annotations.
        """
        for species in self.relationships.get(from_species.reference, []):
            if species.prefix == prefix:
                return species
        return None

    def extend_relationship(self, typedef: ReferenceHint, references: Iterable[Reference]) -> None:
        """Append several relationships."""
        warnings.warn("use append_relationship", DeprecationWarning, stacklevel=2)
        if any(x is None for x in references):
            raise ValueError("can not extend a collection that includes a null reference")
        typedef = _ensure_ref(typedef)
        self.relationships[typedef].extend(references)

    def append_property(
        self, prop: str | Reference | Referenced, value: str | Reference | Referenced
    ) -> None:
        """Append an arbitrary property."""
        raise NotImplementedError("this was removed")

    def annotate_literal(
        self, prop: ReferenceHint, value: str, datatype: Reference | None = None
    ) -> Self:
        """Append an object annotation."""
        prop = _ensure_ref(prop)
        self.annotations_literal[prop].append(
            (value, datatype or Reference(prefix="xsd", identifier="string"))
        )
        return self

    def annotate_boolean(self, prop: ReferenceHint, value: bool) -> Self:
        """Append an object annotation."""
        return self.annotate_literal(
            prop, str(value).lower(), Reference(prefix="xsd", identifier="boolean")
        )

    def _definition_fp(self) -> str:
        if self.definition is None:
            raise AssertionError
        return f'"{obo_escape_slim(self.definition)}" [{comma_separate(self.provenance)}]'

    def iterate_relations(self) -> Iterable[tuple[Reference, Reference]]:
        """Iterate over pairs of typedefs and targets."""
        for typedef, targets in sorted(self.relationships.items()):
            for target in sorted(targets):
                yield typedef, target

    def iterate_properties(self) -> Iterable[tuple[str, str]]:
        """Iterate over pairs of property and values."""
        for prop, values in sorted(self.annotations_object.items()):
            for value in sorted(values):
                yield prop.preferred_curie, value.preferred_curie
        for prop, value_datatype_pairs in sorted(self.annotations_literal.items()):
            for svalue, _datatype in sorted(value_datatype_pairs):
                yield prop.preferred_curie, svalue

    def iterate_obo_lines(
        self,
        *,
        ontology: str,
        typedefs: dict[ReferenceTuple, TypeDef],
        emit_object_properties: bool = True,
        emit_annotation_properties: bool = True,
    ) -> Iterable[str]:
        """Iterate over the lines to write in an OBO file."""
        yield f"\n[{self.type}]"
        yield f"id: {self.preferred_curie}"
        if self.is_obsolete:
            yield "is_obsolete: true"
        if self.name:
            yield f"name: {obo_escape_slim(self.name)}"
        if self.namespace and self.namespace != "?":
            namespace_normalized = (
                self.namespace.replace(" ", "_").replace("-", "_").replace("(", "").replace(")", "")
            )
            yield f"namespace: {namespace_normalized}"

        if self.definition:
            yield f"def: {self._definition_fp()}"

        for xref in sorted(self.xrefs):
            yield f"xref: {xref}"  # __str__ bakes in the ! name

        parent_tag = "is_a" if self.type == "Term" else "instance_of"
        for parent in sorted(self.parents):
            yield f"{parent_tag}: {parent}"  # __str__ bakes in the ! name

        if emit_object_properties:
            yield from self._emit_relations(ontology, typedefs)

        if emit_annotation_properties:
<<<<<<< HEAD
            for line in self._emit_properties(ontology, typedefs):
=======
            for line in self._emit_properties(typedefs):
>>>>>>> 07cc339c
                yield f"property_value: {line}"

        for synonym in sorted(self.synonyms):
            yield synonym.to_obo()

    def _emit_relations(
        self, ontology: str, typedefs: dict[ReferenceTuple, TypeDef]
    ) -> Iterable[str]:
<<<<<<< HEAD
        pairs: Iterable[tuple[Reference, list[Reference]]] = chain(
            self.relationships.items(),
            self.annotations_object.items(),
        )
        for typedef, references in sorted(pairs):
            _typedef_warn(prefix=ontology, predicate=typedef, typedefs=typedefs)
            for reference in sorted(references, key=attrgetter("prefix", "identifier")):
=======
        for typedef, references in sorted(self.relationships.items()):
            _typedef_warn(ontology, typedef.reference, typedefs)
            for reference in sorted(references):
>>>>>>> 07cc339c
                s = f"relationship: {typedef.preferred_curie} {reference.preferred_curie}"
                if typedef.name or reference.name:
                    s += " !"
                if typedef.name:
                    s += f" {typedef.name}"
                if reference.name:
                    s += f" {reference.name}"
                yield s

<<<<<<< HEAD
    def _emit_properties(
        self, ontology: str, typedefs: dict[ReferenceTuple, TypeDef]
    ) -> Iterable[str]:
        # for predicate, values in sorted(self.annotations_object.items()):
        #     for value in sorted(values):
        #         yield f"{predicate.preferred_curie} {value.preferred_curie}"

        for predicate, value_datatype_pairs in sorted(self.annotations_literal.items()):
            _typedef_warn(prefix=ontology, predicate=predicate, typedefs=typedefs)
            if predicate.prefix == "obo":
                pc = predicate.identifier
            else:
                pc = predicate.preferred_curie
            for svalue, datatype in sorted(value_datatype_pairs):
                # TODO clean/escape value?
                yield f'{pc} "{svalue}" {datatype.preferred_curie}'
=======
    def _emit_properties(self, typedefs: dict[ReferenceTuple, TypeDef]) -> Iterable[str]:
        for prop, value in sorted(self.iterate_properties(), key=_sort_properties):
            # TODO deal with typedefs for properties
            yield f'{prop} "{value}" xsd:string'  # TODO deal with types later
>>>>>>> 07cc339c

    @staticmethod
    def _escape(s) -> str:
        return s.replace("\n", "\\n").replace('"', '\\"')


#: A set of warnings, used to make sure we don't show the same one over and over
_TYPEDEF_WARNINGS: set[tuple[str, Reference]] = set()
<<<<<<< HEAD
=======


def _typedef_warn(
    prefix: str, predicate: Reference, typedefs: dict[ReferenceTuple, TypeDef]
) -> None:
    if predicate.pair in default_typedefs or predicate.pair in typedefs:
        return None
    key = prefix, predicate
    if key not in _TYPEDEF_WARNINGS:
        _TYPEDEF_WARNINGS.add(key)
        if predicate.prefix == "obo":
            # Throw our hands up in the air. By using `obo` as the prefix,
            # we already threw using "real" definitions out the window
            logger.warning(
                f"[{prefix}] predicate with obo prefix not defined: {predicate.curie}."
                f"\n\tThis might be because you used an unqualified prefix in an OBO file, "
                f"which automatically gets an OBO prefix."
            )
        else:
            logger.warning(f"[{prefix}] typedef not defined: {predicate.curie}")
>>>>>>> 07cc339c


def _typedef_warn(
    prefix: str, predicate: Reference, typedefs: dict[ReferenceTuple, TypeDef]
) -> None:
    if predicate.pair in default_typedefs or predicate.pair in typedefs:
        return None
    key = prefix, predicate
    if key not in _TYPEDEF_WARNINGS:
        _TYPEDEF_WARNINGS.add(key)
        if predicate.prefix == "obo":
            # Throw our hands up in the air. By using `obo` as the prefix,
            # we already threw using "real" definitions out the window
            return None
            logger.warning(
                f"[{prefix}] predicate with obo prefix not defined: {predicate.curie}."
                f"\n\tThis might be because you used an unqualified prefix in an OBO file, "
                f"which automatically gets an OBO prefix."
            )
        else:
            logger.warning(f"[{prefix}] typedef not defined: {predicate.curie}")


class BioregistryError(ValueError):
    """An error raised for non-canonical prefixes."""

    def __str__(self) -> str:
        return dedent(
            f"""
        The value you gave for Obo.ontology field ({self.args[0]}) is not a canonical
        Bioregistry prefix in the Obo.ontology field.

        Please see https://bioregistry.io for valid prefixes or feel free to open an issue
        on the PyOBO issue tracker for support.
        """
        )


def int_identifier_sort_key(obo: Obo, term: Term) -> int:
    """Sort terms by integer identifiers."""
    return int(term.identifier)


@dataclass
class Obo:
    """An OBO document."""

    #: The prefix for the ontology
    ontology: ClassVar[str]

    #: Should the prefix be validated against the Bioregistry?
    check_bioregistry_prefix: ClassVar[bool] = True

    #: The name of the ontology. If not given, tries looking up with the Bioregistry.
    name: ClassVar[str | None] = None

    #: The OBO format
    format_version: ClassVar[str] = "1.2"

    #: Type definitions
    typedefs: ClassVar[list[TypeDef] | None] = None

    #: Synonym type definitions
    synonym_typedefs: ClassVar[list[SynonymTypeDef] | None] = None

    #: An annotation about how an ontology was generated
    auto_generated_by: ClassVar[str | None] = None

    #: The idspaces used in the document
    idspaces: ClassVar[Mapping[str, str] | None] = None

    #: For super-sized datasets that shouldn't be read into memory
    iter_only: ClassVar[bool] = False

    #: Set to true for resources that are unversioned/very dynamic, like MGI
    dynamic_version: ClassVar[bool] = False

    #: Set to a static version for the resource (i.e., the resource is not itself versioned)
    static_version: ClassVar[str | None] = None

    bioversions_key: ClassVar[str | None] = None

    #: Root terms to use for the ontology
    root_terms: ClassVar[list[Reference] | None] = None

    #: The date the ontology was generated
    date: datetime | None = field(default_factory=datetime.today)

    #: The ontology version
    data_version: str | None = None

    #: Should this ontology be reloaded?
    force: bool = False

    #: The hierarchy of terms
    _hierarchy: nx.DiGraph | None = field(init=False, default=None, repr=False)
    #: A cache of terms
    _items: list[Term] | None = field(init=False, default=None, repr=False)

    term_sort_key: ClassVar[Callable[[Obo, Term], int] | None] = None

    def __post_init__(self):
        """Run post-init checks."""
        if self.ontology is None:
            raise ValueError
        if self.check_bioregistry_prefix and self.ontology != bioregistry.normalize_prefix(
            self.ontology
        ):
            raise BioregistryError(self.ontology)
        # The type ignores are because of the hack where we override the
        # class variables in the instance
        if self.name is None:
            self.name = bioregistry.get_name(self.ontology)  # type:ignore
        if not self.data_version:
            if self.static_version:
                self.data_version = self.static_version
            else:
                self.data_version = self._get_version()
        if not self.dynamic_version:
            if self.data_version is None:
                raise ValueError(f"{self.ontology} is missing data_version")
            elif "/" in self.data_version:
                raise ValueError(f"{self.ontology} has a slash in version: {self.data_version}")
        if self.auto_generated_by is None:
            self.auto_generated_by = f"bio2obo:{self.ontology}"  # type:ignore

    def _get_version(self) -> str | None:
        if self.bioversions_key:
            try:
                return get_version(self.bioversions_key)
            except KeyError:
                logger.warning(f"[{self.bioversions_key}] bioversions doesn't list this resource ")
            except OSError:
                logger.warning(f"[{self.bioversions_key}] error while looking up version")
        return None

    @property
    def _version_or_raise(self) -> str:
        if not self.data_version:
            raise ValueError(f"There is no version available for {self.ontology}")
        return self.data_version

    def iter_terms(self, force: bool = False) -> Iterable[Term]:
        """Iterate over terms in this ontology."""
        raise NotImplementedError

    def get_graph(self):
        """Get an OBO Graph object."""
        from ..obographs import graph_from_obo

        return graph_from_obo(self)

    def write_obograph(self, path: Path) -> None:
        """Write OBO Graph json."""
        graph = self.get_graph()
        path.write_text(graph.model_dump_json(indent=2, exclude_none=True, exclude_unset=True))

    @classmethod
    def cli(cls) -> None:
        """Run the CLI for this class."""
        cli = cls.get_cls_cli()
        cli()

    @classmethod
    def get_cls_cli(cls) -> click.Command:
        """Get the CLI for this class."""

        @click.command()
        @verbose_option
        @force_option
        @click.option("--rewrite", "-r", is_flag=True)
        @click.option("--owl", is_flag=True, help="Write OWL via ROBOT")
        @click.option("--nodes", is_flag=True, help="Write nodes file")
        @click.option(
            "--version", help="Specify data version to get. Use this if bioversions is acting up."
        )
        def _main(force: bool, owl: bool, nodes: bool, version: str | None, rewrite: bool):
            try:
                inst = cls(force=force, data_version=version)
            except Exception as e:
                click.secho(f"[{cls.ontology}] Got an exception during instantiation - {type(e)}")
                sys.exit(1)

            try:
                inst.write_default(
                    write_obograph=True,
                    write_obo=True,
                    write_owl=owl,
                    write_nodes=nodes,
                    force=force or rewrite,
                    use_tqdm=True,
                )
            except Exception as e:
                click.secho(f"[{cls.ontology}] Got an exception during OBO writing {type(e)}")
                sys.exit(1)

        return _main

    @property
    def date_formatted(self) -> str:
        """Get the date as a formatted string."""
        return (self.date if self.date else datetime.now()).strftime(DATE_FORMAT)

    def _iter_terms(self, use_tqdm: bool = False, desc: str = "terms") -> Iterable[Term]:
        if use_tqdm:
            total: int | None
            try:
                total = len(self._items_accessor)
            except TypeError:
                total = None
            yield from tqdm(self, desc=desc, unit_scale=True, unit="term", total=total)
        else:
            yield from self

    def iterate_obo_lines(
        self,
        emit_object_properties: bool = True,
        emit_annotation_properties: bool = True,
    ) -> Iterable[str]:
        """Iterate over the lines to write in an OBO file."""
        yield f"format-version: {self.format_version}"

        if self.auto_generated_by is not None:
            yield f"auto-generated-by: {self.auto_generated_by}"

        if self.data_version is not None:
            yield f"data-version: {self.data_version}"
        else:
            yield f"date: {self.date_formatted}"

        for prefix, url in sorted((self.idspaces or {}).items()):
            yield f"idspace: {prefix} {url}"

        for synonym_typedef in sorted(self.synonym_typedefs or []):
            if synonym_typedef.curie == DEFAULT_SYNONYM_TYPE.curie:
                continue
            yield synonym_typedef.to_obo()

        yield f"ontology: {self.ontology}"

        if self.name is None:
            raise ValueError("ontology is missing name")
        yield f'property_value: http://purl.org/dc/elements/1.1/title "{self.name}" xsd:string'
        license_spdx_id = bioregistry.get_license(self.ontology)
        if license_spdx_id:
            # TODO add SPDX to idspaces and use as a CURIE?
            yield f'property_value: http://purl.org/dc/terms/license "{license_spdx_id}" xsd:string'
        description = bioregistry.get_description(self.ontology)
        if description:
            description = obo_escape_slim(description.strip())
            yield f'property_value: http://purl.org/dc/elements/1.1/description "{description}" xsd:string'

        for root_term in self.root_terms or []:
            yield f"property_value: {has_ontology_root_term.preferred_curie} {root_term.preferred_curie}"

        for typedef in sorted(self.typedefs or []):
            yield from typedef.iterate_obo_lines()

<<<<<<< HEAD
        typedefs: dict[ReferenceTuple, TypeDef] = {t.pair: t for t in self.typedefs or []}
=======
        typedefs = self._index_typedefs()
>>>>>>> 07cc339c
        for term in self:
            yield from term.iterate_obo_lines(
                ontology=self.ontology,
                typedefs=typedefs,
                emit_object_properties=emit_object_properties,
                emit_annotation_properties=emit_annotation_properties,
            )

    def _index_typedefs(self) -> dict[ReferenceTuple, TypeDef]:
        return {t.pair: t for t in self.typedefs or []}

    def write_obo(
        self,
        file: None | str | TextIO | Path = None,
        *,
        use_tqdm: bool = False,
        emit_object_properties: bool = True,
        emit_annotation_properties: bool = True,
    ) -> None:
        """Write the OBO to a file."""
        it = self.iterate_obo_lines(
            emit_object_properties=emit_object_properties,
            emit_annotation_properties=emit_annotation_properties,
        )
        if use_tqdm:
            it = tqdm(it, desc=f"Writing {self.ontology}", unit_scale=True, unit="line")
        if isinstance(file, str | Path | os.PathLike):
            with open(file, "w") as fh:
                self._write_lines(it, fh)
        else:
            self._write_lines(it, file)

    @staticmethod
    def _write_lines(it, file: TextIO | None):
        for line in it:
            print(line, file=file)

    def write_obonet_gz(self, path: str | Path) -> None:
        """Write the OBO to a gzipped dump in Obonet JSON."""
        graph = self.to_obonet()
        with gzip.open(path, "wt") as file:
            json.dump(nx.node_link_data(graph), file)

    def _path(self, *parts: str, name: str | None = None) -> Path:
        return prefix_directory_join(self.ontology, *parts, name=name, version=self.data_version)

    def _cache(self, *parts: str, name: str | None = None) -> Path:
        return self._path("cache", *parts, name=name)

    @property
    def _names_path(self) -> Path:
        return self._cache(name="names.tsv")

    @property
    def _definitions_path(self) -> Path:
        return self._cache(name="definitions.tsv")

    @property
    def _species_path(self) -> Path:
        return self._cache(name="species.tsv")

    @property
    def _synonyms_path(self) -> Path:
        return self._cache(name="synonyms.tsv")

    @property
    def _alts_path(self):
        return self._cache(name="alt_ids.tsv")

    @property
    def _typedefs_path(self) -> Path:
        return self._cache(name="typedefs.tsv")

    @property
    def _xrefs_path(self) -> Path:
        return self._cache(name="xrefs.tsv")

    @property
    def _relations_path(self) -> Path:
        return self._cache(name="relations.tsv")

    @property
    def _properties_path(self) -> Path:
        return self._cache(name="properties.tsv")

    @property
    def _root_metadata_path(self) -> Path:
        return prefix_directory_join(self.ontology, name="metadata.json")

    @property
    def _versioned_metadata_path(self) -> Path:
        return self._cache(name="metadata.json")

    @property
    def _obo_path(self) -> Path:
        return self._cache(name=f"{self.ontology}.obo")

    @property
    def _obograph_path(self) -> Path:
        return self._path(name=f"{self.ontology}.json")

    @property
    def _owl_path(self) -> Path:
        return self._path(name=f"{self.ontology}.owl")

    @property
    def _obonet_gz_path(self) -> Path:
        return self._path(name=f"{self.ontology}.obonet.json.gz")

    @property
    def _nodes_path(self) -> Path:
        return self._path(name=f"{self.ontology}.nodes.tsv")

    def write_default(
        self,
        use_tqdm: bool = False,
        force: bool = False,
        write_obo: bool = False,
        write_obonet: bool = False,
        write_obograph: bool = False,
        write_owl: bool = False,
        write_nodes: bool = False,
    ) -> None:
        """Write the OBO to the default path."""
        metadata = self.get_metadata()
        for path in (self._root_metadata_path, self._versioned_metadata_path):
            logger.debug("[%s v%s] caching metadata to %s", self.ontology, self.data_version, path)
            with path.open("w") as file:
                json.dump(metadata, file, indent=2)

        logger.debug(
            "[%s v%s] caching typedefs to %s", self.ontology, self.data_version, self._typedefs_path
        )
        typedef_df: pd.DataFrame = self.get_typedef_df()
        typedef_df.sort_values(list(typedef_df.columns), inplace=True)
        typedef_df.to_csv(self._typedefs_path, sep="\t", index=False)

        for label, path, header, fn in [
            ("names", self._names_path, [f"{self.ontology}_id", "name"], self.iterate_id_name),
            (
                "definitions",
                self._definitions_path,
                [f"{self.ontology}_id", "definition"],
                self.iterate_id_definition,
            ),
            (
                "species",
                self._species_path,
                [f"{self.ontology}_id", "taxonomy_id"],
                self.iterate_id_species,
            ),
            (
                "synonyms",
                self._synonyms_path,
                [f"{self.ontology}_id", "synonym"],
                self.iterate_synonym_rows,
            ),
            ("alts", self._alts_path, [f"{self.ontology}_id", "alt_id"], self.iterate_alt_rows),
            ("xrefs", self._xrefs_path, self.xrefs_header, self.iterate_xref_rows),
            ("relations", self._relations_path, self.relations_header, self.iter_relation_rows),
            ("properties", self._properties_path, self.properties_header, self.iter_property_rows),
        ]:
            if path.exists() and not force:
                continue
            logger.debug("[%s v%s] caching %s to %s", self.ontology, self.data_version, label, path)
            write_iterable_tsv(
                path=path,
                header=header,
                it=fn(),  # type:ignore
            )

        typedefs = self._index_typedefs()
        for relation in (is_a, has_part, part_of, from_species, orthologous):
            if relation is not is_a and relation.pair not in typedefs:
                continue
            relations_path = self._cache("relations", name=f"{relation.curie}.tsv")
            if relations_path.exists() and not force:
                continue
            logger.debug(
                "[%s v%s] caching relation %s ! %s",
                self.ontology,
                self.data_version,
                relation.curie,
                relation.name,
            )
            relation_df = self.get_filtered_relations_df(relation)
            if not len(relation_df.index):
                continue
            relation_df.sort_values(list(relation_df.columns), inplace=True)
            relation_df.to_csv(relations_path, sep="\t", index=False)

        if (write_obo or write_owl) and (not self._obo_path.exists() or force):
            self.write_obo(self._obo_path, use_tqdm=use_tqdm)
        if write_obograph and (not self._obograph_path.exists() or force):
            self.write_obograph(self._obograph_path)
        if write_owl and (not self._owl_path.exists() or force):
            import bioontologies.robot

            bioontologies.robot.convert(self._obo_path, self._owl_path)
        if write_obonet and (not self._obonet_gz_path.exists() or force):
            logger.debug("writing obonet to %s", self._obonet_gz_path)
            self.write_obonet_gz(self._obonet_gz_path)
        if write_nodes:
            self.get_graph().get_nodes_df().to_csv(self._nodes_path, sep="\t", index=False)

    @property
    def _items_accessor(self):
        if self._items is None:
            # if the term sort key is None, then the terms get sorted by their reference
            self._items = sorted(self.iter_terms(force=self.force), key=self.term_sort_key)
        return self._items

    def __iter__(self) -> Iterator[Term]:
        if self.iter_only:
            return iter(self.iter_terms(force=self.force))
        return iter(self._items_accessor)

    def ancestors(self, identifier: str) -> set[str]:
        """Return a set of identifiers for parents of the given identifier."""
        return nx.descendants(self.hierarchy, identifier)  # note this is backwards

    def descendants(self, identifier: str) -> set[str]:
        """Return a set of identifiers for the children of the given identifier."""
        return nx.ancestors(self.hierarchy, identifier)  # note this is backwards

    def is_descendant(self, descendant: str, ancestor: str) -> bool:
        """Return if the given identifier is a descendent of the ancestor.

        .. code-block:: python

            from pyobo import get_obo

            obo = get_obo("go")

            interleukin_10_complex = "1905571"  # interleukin-10 receptor complex
            all_complexes = "0032991"
            assert obo.is_descendant("1905571", "0032991")
        """
        return ancestor in self.ancestors(descendant)

    @property
    def hierarchy(self) -> nx.DiGraph:
        """A graph representing the parent/child relationships between the entities.

        To get all children of a given entity, do:

        .. code-block:: python

            from pyobo import get_obo

            obo = get_obo("go")

            identifier = "1905571"  # interleukin-10 receptor complex
            is_complex = "0032991" in nx.descendants(obo.hierarchy, identifier)  # should be true
        """
        if self._hierarchy is None:
            self._hierarchy = nx.DiGraph()
            for term in self._iter_terms(desc=f"[{self.ontology}] getting hierarchy"):
                for parent in term.parents:
                    self._hierarchy.add_edge(term.identifier, parent.identifier)
        return self._hierarchy

    def to_obonet(self: Obo, *, use_tqdm: bool = False) -> nx.MultiDiGraph:
        """Export as a :mod`obonet` style graph."""
        rv = nx.MultiDiGraph()
        rv.graph.update(
            {
                "name": self.name,
                "ontology": self.ontology,
                "auto-generated-by": self.auto_generated_by,
                "typedefs": _convert_typedefs(self.typedefs),
                "format-version": self.format_version,
                "data-version": self.data_version,
                "synonymtypedef": _convert_synonym_typedefs(self.synonym_typedefs),
                "date": self.date_formatted,
            }
        )

        nodes = {}
        links = []
<<<<<<< HEAD
        typedefs = {t.pair: t for t in self.typedefs or []}
=======
        typedefs = self._index_typedefs()
>>>>>>> 07cc339c
        for term in self._iter_terms(use_tqdm=use_tqdm):
            parents = []
            for parent in term.parents:
                if parent is None:
                    raise ValueError("parent should not be none!")
                links.append((term.curie, "is_a", parent.curie))
                parents.append(parent.curie)

            relations = []
            for typedef, target in term.iterate_relations():
                relations.append(f"{typedef.curie} {target.curie}")
                links.append((term.curie, typedef.curie, target.curie))

            d = {
                "id": term.curie,
                "name": term.name,
                "def": term.definition and term._definition_fp(),
                "xref": [xref.curie for xref in term.xrefs],
                "is_a": parents,
                "relationship": relations,
                "synonym": [synonym._fp() for synonym in term.synonyms],
<<<<<<< HEAD
                "property_value": list(term._emit_properties(self.ontology, typedefs)),
=======
                "property_value": list(term._emit_properties(typedefs)),
>>>>>>> 07cc339c
            }
            nodes[term.curie] = {k: v for k, v in d.items() if v}

        rv.add_nodes_from(nodes.items())
        for _source, _key, _target in links:
            rv.add_edge(_source, _target, key=_key)

        logger.info(
            "[%s v%s] exported graph with %d nodes",
            self.ontology,
            self.data_version,
            rv.number_of_nodes(),
        )
        return rv

    def get_metadata(self) -> Mapping[str, Any]:
        """Get metadata."""
        return {
            "version": self.data_version,
            "date": self.date and self.date.isoformat(),
        }

    def iterate_ids(self, *, use_tqdm: bool = False) -> Iterable[str]:
        """Iterate over identifiers."""
        for term in self._iter_terms(use_tqdm=use_tqdm, desc=f"[{self.ontology}] getting names"):
            if term.prefix == self.ontology:
                yield term.identifier

    def get_ids(self, *, use_tqdm: bool = False) -> set[str]:
        """Get the set of identifiers."""
        return set(self.iterate_ids(use_tqdm=use_tqdm))

    def iterate_id_name(self, *, use_tqdm: bool = False) -> Iterable[tuple[str, str]]:
        """Iterate identifier name pairs."""
        for term in self._iter_terms(use_tqdm=use_tqdm, desc=f"[{self.ontology}] getting names"):
            if term.prefix == self.ontology and term.name:
                yield term.identifier, term.name

    def get_id_name_mapping(self, *, use_tqdm: bool = False) -> Mapping[str, str]:
        """Get a mapping from identifiers to names."""
        return dict(self.iterate_id_name(use_tqdm=use_tqdm))

    def iterate_id_definition(self, *, use_tqdm: bool = False) -> Iterable[tuple[str, str]]:
        """Iterate over pairs of terms' identifiers and their respective definitions."""
        for term in self._iter_terms(use_tqdm=use_tqdm, desc=f"[{self.ontology}] getting names"):
            if term.identifier and term.definition:
                yield (
                    term.identifier,
                    term.definition.strip('"')
                    .replace("\n", " ")
                    .replace("\t", " ")
                    .replace("  ", " "),
                )

    def get_id_definition_mapping(self, *, use_tqdm: bool = False) -> Mapping[str, str]:
        """Get a mapping from identifiers to definitions."""
        return dict(self.iterate_id_definition(use_tqdm=use_tqdm))

    def get_obsolete(self, *, use_tqdm: bool = False) -> set[str]:
        """Get the set of obsolete identifiers."""
        return {
            term.identifier
            for term in self._iter_terms(
                use_tqdm=use_tqdm, desc=f"[{self.ontology}] getting obsolete"
            )
            if term.identifier and term.is_obsolete
        }

    ############
    # TYPEDEFS #
    ############

    def iterate_id_species(
        self, *, prefix: str | None = None, use_tqdm: bool = False
    ) -> Iterable[tuple[str, str]]:
        """Iterate over terms' identifiers and respective species (if available)."""
        if prefix is None:
            prefix = NCBITAXON_PREFIX
        for term in self._iter_terms(use_tqdm=use_tqdm, desc=f"[{self.ontology}] getting species"):
            species = term.get_species(prefix=prefix)
            if species:
                yield term.identifier, species.identifier

    def get_id_species_mapping(
        self, *, prefix: str | None = None, use_tqdm: bool = False
    ) -> Mapping[str, str]:
        """Get a mapping from identifiers to species."""
        return dict(self.iterate_id_species(prefix=prefix, use_tqdm=use_tqdm))

    ############
    # TYPEDEFS #
    ############

    def get_typedef_df(self, use_tqdm: bool = False) -> pd.DataFrame:
        """Get a typedef dataframe."""
        rows = [
            (typedef.prefix, typedef.identifier, typedef.name)
            for typedef in tqdm(self.typedefs or [], disable=not use_tqdm)
        ]
        return pd.DataFrame(rows, columns=["prefix", "identifier", "name"])

    def iter_typedef_id_name(self) -> Iterable[tuple[str, str]]:
        """Iterate over typedefs' identifiers and their respective names."""
        for typedef in self.typedefs or []:
            yield typedef.identifier, typedef.name

    def get_typedef_id_name_mapping(self) -> Mapping[str, str]:
        """Get a mapping from typedefs' identifiers to names."""
        return dict(self.iter_typedef_id_name())

    #########
    # PROPS #
    #########

    def iterate_properties(self, *, use_tqdm: bool = False) -> Iterable[tuple[Term, str, str]]:
        """Iterate over tuples of terms, properties, and their values."""
        # TODO if property_prefix is set, try removing that as a prefix from all prop strings.
        for term in self._iter_terms(
            use_tqdm=use_tqdm, desc=f"[{self.ontology}] getting properties"
        ):
            for prop, value in term.iterate_properties():
                yield term, prop, value

    @property
    def properties_header(self):
        """Property dataframe header."""
        return [f"{self.ontology}_id", "property", "value"]

    def iter_property_rows(self, *, use_tqdm: bool = False) -> Iterable[tuple[str, str, str]]:
        """Iterate property rows."""
        for term, prop, value in self.iterate_properties(use_tqdm=use_tqdm):
            yield term.identifier, prop, value

    def get_properties_df(self, *, use_tqdm: bool = False) -> pd.DataFrame:
        """Get all properties as a dataframe."""
        return pd.DataFrame(
            list(self.iter_property_rows(use_tqdm=use_tqdm)),
            columns=self.properties_header,
        )

    def iterate_filtered_properties(
        self, prop: str, *, use_tqdm: bool = False
    ) -> Iterable[tuple[Term, str]]:
        """Iterate over tuples of terms and the values for the given property."""
        for term in self._iter_terms(use_tqdm=use_tqdm):
            for _prop, value in term.iterate_properties():
                if _prop == prop:
                    yield term, value

    def get_filtered_properties_df(self, prop: str, *, use_tqdm: bool = False) -> pd.DataFrame:
        """Get a dataframe of terms' identifiers to the given property's values."""
        return pd.DataFrame(
            list(self.get_filtered_properties_mapping(prop, use_tqdm=use_tqdm).items()),
            columns=[f"{self.ontology}_id", prop],
        )

    def get_filtered_properties_mapping(
        self, prop: str, *, use_tqdm: bool = False
    ) -> Mapping[str, str]:
        """Get a mapping from a term's identifier to the property.

        .. warning:: Assumes there's only one version of the property for each term.
        """
        return {
            term.identifier: value
            for term, value in self.iterate_filtered_properties(prop, use_tqdm=use_tqdm)
        }

    def get_filtered_properties_multimapping(
        self, prop: str, *, use_tqdm: bool = False
    ) -> Mapping[str, list[str]]:
        """Get a mapping from a term's identifier to the property values."""
        return multidict(
            (term.identifier, value)
            for term, value in self.iterate_filtered_properties(prop, use_tqdm=use_tqdm)
        )

    #############
    # RELATIONS #
    #############

    def iterate_relations(
        self, *, use_tqdm: bool = False
    ) -> Iterable[tuple[Term, Reference, Reference]]:
        """Iterate over tuples of terms, relations, and their targets."""
<<<<<<< HEAD
        _warned = set()

        typedefs: dict[ReferenceTuple, TypeDef] = {td.pair: td for td in self.typedefs or []}
=======
        typedefs = self._index_typedefs()
>>>>>>> 07cc339c
        for term in self._iter_terms(
            use_tqdm=use_tqdm, desc=f"[{self.ontology}] getting relations"
        ):
            for parent in term.parents:
                yield term, is_a.reference, parent
            for typedef, reference in term.iterate_relations():
<<<<<<< HEAD
                if not self.typedefs:
                    raise ValueError(f"[{self.ontology}] no typedefs defined")
                if typedef.pair not in typedefs and typedef.pair not in default_typedefs:
                    if typedef.pair not in _warned:
                        _warn_string = f"[{term.curie}] undefined typedef: {typedef.pair}"
                        if typedef.name:
                            _warn_string += f" ({typedef.name})"
                        logger.warning(_warn_string)
                        _warned.add(typedef.pair)
                    continue
=======
                if typedef.pair not in typedefs and typedef.pair not in default_typedefs:
                    raise ValueError(f"Undefined typedef: {typedef.curie} ! {typedef.name}")
>>>>>>> 07cc339c
                yield term, typedef, reference

    def iter_relation_rows(
        self, use_tqdm: bool = False
    ) -> Iterable[tuple[str, str, str, str, str]]:
        """Iterate the relations' rows."""
        for term, typedef, reference in self.iterate_relations(use_tqdm=use_tqdm):
            yield (
                term.identifier,
                typedef.prefix,
                typedef.identifier,
                reference.prefix,
                reference.identifier,
            )

    def iterate_filtered_relations(
        self,
        relation: ReferenceHint,
        *,
        use_tqdm: bool = False,
    ) -> Iterable[tuple[Term, Reference]]:
        """Iterate over tuples of terms and ther targets for the given relation."""
        _pair = _ensure_ref(relation, ontology_prefix=self.ontology).pair
        for term, predicate, reference in self.iterate_relations(use_tqdm=use_tqdm):
            if _pair == predicate.pair:
                yield term, reference

    @property
    def relations_header(self) -> Sequence[str]:
        """Header for the relations dataframe."""
        return [f"{self.ontology}_id", RELATION_PREFIX, RELATION_ID, TARGET_PREFIX, TARGET_ID]

    def get_relations_df(self, *, use_tqdm: bool = False) -> pd.DataFrame:
        """Get all relations from the OBO."""
        return pd.DataFrame(
            list(self.iter_relation_rows(use_tqdm=use_tqdm)),
            columns=self.relations_header,
        )

    def get_filtered_relations_df(
        self,
        relation: ReferenceHint,
        *,
        use_tqdm: bool = False,
    ) -> pd.DataFrame:
        """Get a specific relation from OBO."""
        return pd.DataFrame(
            [
                (term.identifier, reference.prefix, reference.identifier)
                for term, reference in self.iterate_filtered_relations(relation, use_tqdm=use_tqdm)
            ],
            columns=[f"{self.ontology}_id", TARGET_PREFIX, TARGET_ID],
        )

    def iterate_filtered_relations_filtered_targets(
        self,
        relation: ReferenceHint,
        target_prefix: str,
        *,
        use_tqdm: bool = False,
    ) -> Iterable[tuple[Term, Reference]]:
        """Iterate over relationships between one identifier and another."""
        for term, reference in self.iterate_filtered_relations(
            relation=relation, use_tqdm=use_tqdm
        ):
            if reference.prefix == target_prefix:
                yield term, reference

    def get_relation_mapping(
        self,
        relation: ReferenceHint,
        target_prefix: str,
        *,
        use_tqdm: bool = False,
    ) -> Mapping[str, str]:
        """Get a mapping from the term's identifier to the target's identifier.

        .. warning:: Assumes there's only one version of the property for each term.

         Example usage: get homology between HGNC and MGI:

        >>> from pyobo.sources.hgnc import get_obo
        >>> obo = get_obo()
        >>> human_mapt_hgnc_id = "6893"
        >>> mouse_mapt_mgi_id = "97180"
        >>> hgnc_mgi_orthology_mapping = obo.get_relation_mapping("ro:HOM0000017", "mgi")
        >>> assert mouse_mapt_mgi_id == hgnc_mgi_orthology_mapping[human_mapt_hgnc_id]
        """
        return {
            term.identifier: reference.identifier
            for term, reference in self.iterate_filtered_relations_filtered_targets(
                relation=relation,
                target_prefix=target_prefix,
                use_tqdm=use_tqdm,
            )
        }

    def get_relation(
        self,
        source_identifier: str,
        relation: ReferenceHint,
        target_prefix: str,
        *,
        use_tqdm: bool = False,
    ) -> str | None:
        """Get the value for a bijective relation mapping between this resource and a target resource.

        >>> from pyobo.sources.hgnc import get_obo
        >>> obo = get_obo()
        >>> human_mapt_hgnc_id = "6893"
        >>> mouse_mapt_mgi_id = "97180"
        >>> assert mouse_mapt_mgi_id == obo.get_relation(human_mapt_hgnc_id, "ro:HOM0000017", "mgi")
        """
        relation_mapping = self.get_relation_mapping(
            relation=relation, target_prefix=target_prefix, use_tqdm=use_tqdm
        )
        return relation_mapping.get(source_identifier)

    def get_relation_multimapping(
        self,
        relation: ReferenceHint,
        target_prefix: str,
        *,
        use_tqdm: bool = False,
    ) -> Mapping[str, list[str]]:
        """Get a mapping from the term's identifier to the target's identifiers."""
        return multidict(
            (term.identifier, reference.identifier)
            for term, reference in self.iterate_filtered_relations_filtered_targets(
                relation=relation,
                target_prefix=target_prefix,
                use_tqdm=use_tqdm,
            )
        )

    def get_id_multirelations_mapping(
        self,
        typedef: TypeDef,
        *,
        use_tqdm: bool = False,
    ) -> Mapping[str, list[Reference]]:
        """Get a mapping from identifiers to a list of all references for the given relation."""
        return multidict(
            (term.identifier, reference)
            for term in self._iter_terms(
                use_tqdm=use_tqdm, desc=f"[{self.ontology}] getting {typedef.curie}"
            )
            for reference in term.get_relationships(typedef)
        )

    ############
    # SYNONYMS #
    ############

    def iterate_synonyms(self, *, use_tqdm: bool = False) -> Iterable[tuple[Term, Synonym]]:
        """Iterate over pairs of term and synonym object."""
        for term in self._iter_terms(use_tqdm=use_tqdm, desc=f"[{self.ontology}] getting synonyms"):
            for synonym in sorted(term.synonyms):
                yield term, synonym

    def iterate_synonym_rows(self, *, use_tqdm: bool = False) -> Iterable[tuple[str, str]]:
        """Iterate over pairs of identifier and synonym text."""
        for term, synonym in self.iterate_synonyms(use_tqdm=use_tqdm):
            yield term.identifier, synonym.name

    def get_id_synonyms_mapping(self, *, use_tqdm: bool = False) -> Mapping[str, list[str]]:
        """Get a mapping from identifiers to a list of sorted synonym strings."""
        return multidict(self.iterate_synonym_rows(use_tqdm=use_tqdm))

    #########
    # XREFS #
    #########

    def iterate_xrefs(self, *, use_tqdm: bool = False) -> Iterable[tuple[Term, Reference]]:
        """Iterate over xrefs."""
        for term in self._iter_terms(use_tqdm=use_tqdm, desc=f"[{self.ontology}] getting xrefs"):
            for xref in term.xrefs:
                yield term, xref

    def iterate_filtered_xrefs(
        self, prefix: str, *, use_tqdm: bool = False
    ) -> Iterable[tuple[Term, Reference]]:
        """Iterate over xrefs to a given prefix."""
        for term, xref in self.iterate_xrefs(use_tqdm=use_tqdm):
            if xref.prefix == prefix:
                yield term, xref

    def iterate_xref_rows(self, *, use_tqdm: bool = False) -> Iterable[tuple[str, str, str]]:
        """Iterate over terms' identifiers, xref prefixes, and xref identifiers."""
        for term, xref in self.iterate_xrefs(use_tqdm=use_tqdm):
            yield term.identifier, xref.prefix, xref.identifier

    @property
    def xrefs_header(self):
        """The header for the xref dataframe."""
        return [f"{self.ontology}_id", TARGET_PREFIX, TARGET_ID]

    def get_xrefs_df(self, *, use_tqdm: bool = False) -> pd.DataFrame:
        """Get a dataframe of all xrefs extracted from the OBO document."""
        return pd.DataFrame(
            list(self.iterate_xref_rows(use_tqdm=use_tqdm)),
            columns=[f"{self.ontology}_id", TARGET_PREFIX, TARGET_ID],
        ).drop_duplicates()

    def get_filtered_xrefs_mapping(
        self, prefix: str, *, use_tqdm: bool = False
    ) -> Mapping[str, str]:
        """Get filtered xrefs as a dictionary."""
        return {
            term.identifier: xref.identifier
            for term, xref in self.iterate_filtered_xrefs(prefix, use_tqdm=use_tqdm)
        }

    def get_filtered_multixrefs_mapping(
        self, prefix: str, *, use_tqdm: bool = False
    ) -> Mapping[str, list[str]]:
        """Get filtered xrefs as a dictionary."""
        return multidict(
            (term.identifier, xref.identifier)
            for term, xref in self.iterate_filtered_xrefs(prefix, use_tqdm=use_tqdm)
        )

    ########
    # ALTS #
    ########

    def iterate_alts(self) -> Iterable[tuple[Term, Reference]]:
        """Iterate over alternative identifiers."""
        for term in self:
            for alt in term.alt_ids:
                yield term, alt

    def iterate_alt_rows(self) -> Iterable[tuple[str, str]]:
        """Iterate over pairs of terms' primary identifiers and alternate identifiers."""
        for term, alt in self.iterate_alts():
            yield term.identifier, alt.identifier

    def get_id_alts_mapping(self) -> Mapping[str, list[str]]:
        """Get a mapping from identifiers to a list of alternative identifiers."""
        return multidict((term.identifier, alt.identifier) for term, alt in self.iterate_alts())


def make_ad_hoc_ontology(
    _ontology: str,
    _name: str,
    _auto_generated_by: str | None = None,
    _format_version: str = "1.2",
    _typedefs: list[TypeDef] | None = None,
    _synonym_typedefs: list[SynonymTypeDef] | None = None,
    _date: datetime | None = None,
    _data_version: str | None = None,
    _idspaces: Mapping[str, str] | None = None,
    _root_terms: list[Reference] | None = None,
    *,
    terms: list[Term],
) -> Obo:
    """Make an ad-hoc ontology."""

    class AdHocOntology(Obo):
        """An ad hoc ontology created from an OBO file."""

        ontology = _ontology
        name = _name
        auto_generated_by = _auto_generated_by
        format_version = _format_version
        typedefs = _typedefs
        synonym_typedefs = _synonym_typedefs
        idspaces = _idspaces
        root_terms = _root_terms

        def __post_init__(self):
            self.date = _date
            self.data_version = _data_version

        def iter_terms(self, force: bool = False) -> Iterable[Term]:
            """Iterate over terms in the ad hoc ontology."""
            return terms

    return AdHocOntology()


def _convert_typedefs(typedefs: Iterable[TypeDef] | None) -> list[Mapping[str, Any]]:
    """Convert the type defs."""
    if not typedefs:
        return []
    return [_convert_typedef(typedef) for typedef in typedefs]


def _convert_typedef(typedef: TypeDef) -> Mapping[str, Any]:
    """Convert a type def."""
    # TODO add more later
    return typedef.reference.model_dump()


def _convert_synonym_typedefs(synonym_typedefs: Iterable[SynonymTypeDef] | None) -> list[str]:
    """Convert the synonym type defs."""
    if not synonym_typedefs:
        return []
    return [_convert_synonym_typedef(synonym_typedef) for synonym_typedef in synonym_typedefs]


def _convert_synonym_typedef(synonym_typedef: SynonymTypeDef) -> str:
    return f'{synonym_typedef.preferred_curie} "{synonym_typedef.name}"'


def default_reference(prefix: str, part: str, name: str | None = None) -> Reference:
    """Create a CURIE for an "unqualified" reference.

    :param prefix: The prefix of the ontology in which the "unqualified" reference is made
    :param part: The "unqualified" reference. For example, if you just write
        "located_in" somewhere there is supposed to be a CURIE
    :returns: A CURIE for the "unqualified" reference based on the OBO semantic space

    >>> default_reference("chebi", "conjugate_base_of")
    Reference(prefix="obo", identifier="chebi#conjugate_base_of")
    """
    if not part.strip():
        raise ValueError("default identifier is empty")
    return Reference(prefix="obo", identifier=f"{prefix}#{part}", name=name)<|MERGE_RESOLUTION|>--- conflicted
+++ resolved
@@ -496,11 +496,7 @@
             yield from self._emit_relations(ontology, typedefs)
 
         if emit_annotation_properties:
-<<<<<<< HEAD
             for line in self._emit_properties(ontology, typedefs):
-=======
-            for line in self._emit_properties(typedefs):
->>>>>>> 07cc339c
                 yield f"property_value: {line}"
 
         for synonym in sorted(self.synonyms):
@@ -509,19 +505,13 @@
     def _emit_relations(
         self, ontology: str, typedefs: dict[ReferenceTuple, TypeDef]
     ) -> Iterable[str]:
-<<<<<<< HEAD
         pairs: Iterable[tuple[Reference, list[Reference]]] = chain(
             self.relationships.items(),
             self.annotations_object.items(),
         )
         for typedef, references in sorted(pairs):
             _typedef_warn(prefix=ontology, predicate=typedef, typedefs=typedefs)
-            for reference in sorted(references, key=attrgetter("prefix", "identifier")):
-=======
-        for typedef, references in sorted(self.relationships.items()):
-            _typedef_warn(ontology, typedef.reference, typedefs)
             for reference in sorted(references):
->>>>>>> 07cc339c
                 s = f"relationship: {typedef.preferred_curie} {reference.preferred_curie}"
                 if typedef.name or reference.name:
                     s += " !"
@@ -531,7 +521,6 @@
                     s += f" {reference.name}"
                 yield s
 
-<<<<<<< HEAD
     def _emit_properties(
         self, ontology: str, typedefs: dict[ReferenceTuple, TypeDef]
     ) -> Iterable[str]:
@@ -548,12 +537,6 @@
             for svalue, datatype in sorted(value_datatype_pairs):
                 # TODO clean/escape value?
                 yield f'{pc} "{svalue}" {datatype.preferred_curie}'
-=======
-    def _emit_properties(self, typedefs: dict[ReferenceTuple, TypeDef]) -> Iterable[str]:
-        for prop, value in sorted(self.iterate_properties(), key=_sort_properties):
-            # TODO deal with typedefs for properties
-            yield f'{prop} "{value}" xsd:string'  # TODO deal with types later
->>>>>>> 07cc339c
 
     @staticmethod
     def _escape(s) -> str:
@@ -562,30 +545,6 @@
 
 #: A set of warnings, used to make sure we don't show the same one over and over
 _TYPEDEF_WARNINGS: set[tuple[str, Reference]] = set()
-<<<<<<< HEAD
-=======
-
-
-def _typedef_warn(
-    prefix: str, predicate: Reference, typedefs: dict[ReferenceTuple, TypeDef]
-) -> None:
-    if predicate.pair in default_typedefs or predicate.pair in typedefs:
-        return None
-    key = prefix, predicate
-    if key not in _TYPEDEF_WARNINGS:
-        _TYPEDEF_WARNINGS.add(key)
-        if predicate.prefix == "obo":
-            # Throw our hands up in the air. By using `obo` as the prefix,
-            # we already threw using "real" definitions out the window
-            logger.warning(
-                f"[{prefix}] predicate with obo prefix not defined: {predicate.curie}."
-                f"\n\tThis might be because you used an unqualified prefix in an OBO file, "
-                f"which automatically gets an OBO prefix."
-            )
-        else:
-            logger.warning(f"[{prefix}] typedef not defined: {predicate.curie}")
->>>>>>> 07cc339c
-
 
 def _typedef_warn(
     prefix: str, predicate: Reference, typedefs: dict[ReferenceTuple, TypeDef]
@@ -843,11 +802,7 @@
         for typedef in sorted(self.typedefs or []):
             yield from typedef.iterate_obo_lines()
 
-<<<<<<< HEAD
-        typedefs: dict[ReferenceTuple, TypeDef] = {t.pair: t for t in self.typedefs or []}
-=======
         typedefs = self._index_typedefs()
->>>>>>> 07cc339c
         for term in self:
             yield from term.iterate_obo_lines(
                 ontology=self.ontology,
@@ -1128,11 +1083,7 @@
 
         nodes = {}
         links = []
-<<<<<<< HEAD
         typedefs = {t.pair: t for t in self.typedefs or []}
-=======
-        typedefs = self._index_typedefs()
->>>>>>> 07cc339c
         for term in self._iter_terms(use_tqdm=use_tqdm):
             parents = []
             for parent in term.parents:
@@ -1154,11 +1105,7 @@
                 "is_a": parents,
                 "relationship": relations,
                 "synonym": [synonym._fp() for synonym in term.synonyms],
-<<<<<<< HEAD
                 "property_value": list(term._emit_properties(self.ontology, typedefs)),
-=======
-                "property_value": list(term._emit_properties(typedefs)),
->>>>>>> 07cc339c
             }
             nodes[term.curie] = {k: v for k, v in d.items() if v}
 
@@ -1344,20 +1291,14 @@
         self, *, use_tqdm: bool = False
     ) -> Iterable[tuple[Term, Reference, Reference]]:
         """Iterate over tuples of terms, relations, and their targets."""
-<<<<<<< HEAD
         _warned = set()
-
-        typedefs: dict[ReferenceTuple, TypeDef] = {td.pair: td for td in self.typedefs or []}
-=======
         typedefs = self._index_typedefs()
->>>>>>> 07cc339c
         for term in self._iter_terms(
             use_tqdm=use_tqdm, desc=f"[{self.ontology}] getting relations"
         ):
             for parent in term.parents:
                 yield term, is_a.reference, parent
             for typedef, reference in term.iterate_relations():
-<<<<<<< HEAD
                 if not self.typedefs:
                     raise ValueError(f"[{self.ontology}] no typedefs defined")
                 if typedef.pair not in typedefs and typedef.pair not in default_typedefs:
@@ -1368,10 +1309,6 @@
                         logger.warning(_warn_string)
                         _warned.add(typedef.pair)
                     continue
-=======
-                if typedef.pair not in typedefs and typedef.pair not in default_typedefs:
-                    raise ValueError(f"Undefined typedef: {typedef.curie} ! {typedef.name}")
->>>>>>> 07cc339c
                 yield term, typedef, reference
 
     def iter_relation_rows(
