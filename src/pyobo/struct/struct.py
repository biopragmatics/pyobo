--- conflicted
+++ resolved
@@ -12,11 +12,8 @@
 from collections.abc import Callable, Iterable, Iterator, Mapping, Sequence
 from dataclasses import dataclass, field
 from datetime import datetime
-<<<<<<< HEAD
 from itertools import chain
 from operator import attrgetter
-=======
->>>>>>> 6dca1ae4
 from pathlib import Path
 from textwrap import dedent
 from typing import Any, ClassVar, Literal, TextIO, TypeAlias
@@ -97,17 +94,15 @@
     #: References to articles where the synonym appears
     provenance: list[Reference] = field(default_factory=list)
 
-<<<<<<< HEAD
     #: Extra annotations
     annotations: list[tuple[Reference, Reference]] = field(default_factory=list)
-=======
+
     def __lt__(self, other: Synonym) -> bool:
         """Sort lexically by name."""
         return self._sort_key() < other._sort_key()
 
     def _sort_key(self) -> tuple[str, str, SynonymTypeDef]:
         return self.name, self.specificity, self.type
->>>>>>> 6dca1ae4
 
     def to_obo(self) -> str:
         """Write this synonym as an OBO line to appear in a [Term] stanza."""
@@ -239,13 +234,10 @@
 
     type: Literal["Term", "Instance"] = "Term"
 
-<<<<<<< HEAD
-=======
     def __hash__(self) -> int:
         # have to re-define hash because of the @dataclass
         return hash((self.__class__, self.prefix, self.identifier))
 
->>>>>>> 6dca1ae4
     @classmethod
     def from_triple(
         cls,
@@ -513,7 +505,6 @@
     def _emit_relations(
         self, ontology: str, typedefs: dict[ReferenceTuple, TypeDef]
     ) -> Iterable[str]:
-<<<<<<< HEAD
         pairs: Iterable[tuple[Reference, list[Reference]]] = chain(
             self.relationships.items(),
             self.annotations_object.items(),
@@ -522,19 +513,6 @@
             _typedef_warn(prefix=ontology, predicate=typedef, typedefs=typedefs)
             for reference in sorted(references, key=attrgetter("prefix", "identifier")):
                 s = f"relationship: {typedef.preferred_curie} {reference.preferred_curie}"
-=======
-        for typedef, references in sorted(self.relationships.items()):
-            if (not typedefs or typedef not in typedefs) and (
-                ontology,
-                typedef.curie,
-            ) not in _TYPEDEF_WARNINGS:
-                logger.warning(f"[{ontology}] typedef not defined in OBO: {typedef.curie}")
-                _TYPEDEF_WARNINGS.add((ontology, typedef.curie))
-
-            typedef_preferred_curie = typedef.preferred_curie
-            for reference in sorted(references):
-                s = f"relationship: {typedef_preferred_curie} {reference.preferred_curie}"
->>>>>>> 6dca1ae4
                 if typedef.name or reference.name:
                     s += " !"
                 if typedef.name:
@@ -568,7 +546,6 @@
 #: A set of warnings, used to make sure we don't show the same one over and over
 _TYPEDEF_WARNINGS: set[tuple[str, Reference]] = set()
 
-<<<<<<< HEAD
 
 def _typedef_warn(
     prefix: str, predicate: Reference, typedefs: dict[ReferenceTuple, TypeDef]
@@ -589,16 +566,6 @@
             )
         else:
             logger.warning(f"[{prefix}] typedef not defined: {predicate.curie}")
-=======
-def _sort_properties(r):
-    o = r[1]
-    if isinstance(o, str):
-        return o
-    elif isinstance(o, Term):
-        return o.curie
-    else:
-        raise TypeError(f"What {type(r)}: {r}")
->>>>>>> 6dca1ae4
 
 
 class BioregistryError(ValueError):
