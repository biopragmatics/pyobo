# -*- coding: utf-8 -*-

"""Data structures for OBO."""

import gzip
import json
import logging
import os
from collections import defaultdict
from dataclasses import dataclass, field
from datetime import datetime
from operator import attrgetter
from pathlib import Path
from textwrap import dedent
from typing import (
    Any,
    Callable,
    ClassVar,
    Collection,
    Dict,
    Iterable,
    Iterator,
    List,
    Mapping,
    Optional,
    Sequence,
    Set,
    TextIO,
    Tuple,
    Union,
)

import bioregistry
import click
import networkx as nx
import pandas as pd
from more_click import force_option, verbose_option
from tqdm.auto import tqdm
from typing_extensions import Literal

from .reference import Reference, Referenced
from .typedef import (
    RelationHint,
    TypeDef,
    comment,
    default_typedefs,
    exact_match,
    from_species,
    get_reference_tuple,
    has_part,
    is_a,
    orthologous,
    part_of,
    see_also,
)
from .utils import comma_separate, obo_escape_slim
from ..constants import (
    DATE_FORMAT,
    NCBITAXON_PREFIX,
    RELATION_ID,
    RELATION_PREFIX,
    TARGET_ID,
    TARGET_PREFIX,
)
from ..identifier_utils import normalize_curie
from ..utils.io import multidict, write_iterable_tsv
from ..utils.misc import obo_to_owl
from ..utils.path import get_prefix_obo_path, prefix_directory_join

__all__ = [
    "Synonym",
    "SynonymTypeDef",
    "SynonymSpecificity",
    "SynonymSpecificities",
    "Term",
    "Obo",
    "make_ad_hoc_ontology",
]

logger = logging.getLogger(__name__)

SynonymSpecificity = Literal["EXACT", "NARROW", "BROAD", "RELATED"]
SynonymSpecificities: Sequence[SynonymSpecificity] = ("EXACT", "NARROW", "BROAD", "RELATED")


@dataclass
class Synonym:
    """A synonym with optional specificity and references."""

    #: The string representing the synonym
    name: str

    #: The specificity of the synonym
    specificity: SynonymSpecificity = "EXACT"

    #: The type of synonym. Must be defined in OBO document!
    type: "SynonymTypeDef" = field(
        default_factory=lambda: DEFAULT_SYNONYM_TYPE  # type:ignore
    )

    #: References to articles where the synonym appears
    provenance: List[Reference] = field(default_factory=list)

    def to_obo(self) -> str:
        """Write this synonym as an OBO line to appear in a [Term] stanza."""
        return f"synonym: {self._fp()}"

    def _fp(self) -> str:
        x = f'"{self._escape(self.name)}" {self.specificity}'
        if self.type and self.type.pair != DEFAULT_SYNONYM_TYPE.pair:
            x = f"{x} {self.type.curie}"
        return f"{x} [{comma_separate(self.provenance)}]"

    @staticmethod
    def _escape(s: str) -> str:
        return s.replace('"', '\\"')


@dataclass
class SynonymTypeDef(Referenced):
    """A type definition for synonyms in OBO."""

    reference: Reference
    specificity: Optional[SynonymSpecificity] = None

    def to_obo(self) -> str:
        """Serialize to OBO."""
        rv = f'synonymtypedef: {self.curie} "{self.name}"'
        if self.specificity:
            rv = f"{rv} {self.specificity}"
        return rv

    @classmethod
    def from_text(
        cls,
        text: str,
        specificity: Optional[SynonymSpecificity] = None,
        *,
        lower: bool = True,
    ) -> "SynonymTypeDef":
        """Get a type definition from text that's normalized."""
        identifier = (
            text.replace("-", "_")
            .replace(" ", "_")
            .replace('"', "")
            .replace(")", "")
            .replace("(", "")
        )
        if lower:
            identifier = identifier.lower()
        return cls(
            reference=Reference(prefix="obo", identifier=identifier, name=text.replace('"', "")),
            specificity=specificity,
        )


DEFAULT_SYNONYM_TYPE = SynonymTypeDef(
    reference=Reference(prefix="oboInOwl", identifier="SynonymType", name="Synonym"),
)

ReferenceHint = Union[Reference, "Term", Tuple[str, str], str]


def _ensure_ref(reference: ReferenceHint) -> Reference:
    if reference is None:
        raise ValueError("can not append null reference")
    if isinstance(reference, Term):
        return reference.reference
    if isinstance(reference, str):
        _rv = Reference.from_curie(reference)
        if _rv is None:
            raise ValueError
        return _rv
    if isinstance(reference, tuple):
        return Reference(*reference)
    if isinstance(reference, Reference):
        return reference
    raise TypeError


@dataclass
class Term(Referenced):
    """A term in OBO."""

    #: The primary reference for the entity
    reference: Reference

    #: A description of the entity
    definition: Optional[str] = None

    #: References to articles in which the term appears
    provenance: List[Reference] = field(default_factory=list)

    #: Relationships defined by [Typedef] stanzas
    relationships: Dict[TypeDef, List[Reference]] = field(default_factory=lambda: defaultdict(list))

    #: Properties, which are not defined with Typedef and have scalar values instead of references.
    properties: Dict[str, List[str]] = field(default_factory=lambda: defaultdict(list))

    #: Relationships with the default "is_a"
    parents: List[Reference] = field(default_factory=list)

    #: Synonyms of this term
    synonyms: List[Synonym] = field(default_factory=list)

    #: Equivalent references
    xrefs: List[Reference] = field(default_factory=list)
    xref_types: List[Reference] = field(default_factory=list)

    #: Alternate Identifiers
    alt_ids: List[Reference] = field(default_factory=list)

    #: The sub-namespace within the ontology
    namespace: Optional[str] = None

    #: An annotation for obsolescence. By default, is None, but this means that it is not obsolete.
    is_obsolete: Optional[bool] = None

    def __hash__(self):  # noqa: D105
        return hash((self.__class__, self.prefix, self.identifier))

    @classmethod
    def from_triple(
        cls,
        prefix: str,
        identifier: str,
        name: Optional[str] = None,
        definition: Optional[str] = None,
    ) -> "Term":
        """Create a term from a reference."""
        return cls(
            reference=Reference(prefix=prefix, identifier=identifier, name=name),
            definition=definition,
        )

    @classmethod
    def auto(
        cls,
        prefix: str,
        identifier: str,
    ) -> "Term":
        """Create a term from a reference."""
        from ..api import get_definition

        return cls(
            reference=Reference.auto(prefix=prefix, identifier=identifier),
            definition=get_definition(prefix, identifier),
        )

    @classmethod
    def from_curie(cls, curie: str, name: Optional[str] = None) -> "Term":
        """Create a term directly from a CURIE and optional name."""
        prefix, identifier = normalize_curie(curie)
        if prefix is None or identifier is None:
            raise ValueError
        return cls.from_triple(prefix=prefix, identifier=identifier, name=name)

    def append_provenance(self, reference: ReferenceHint) -> None:
        """Add a provenance reference."""
        self.provenance.append(_ensure_ref(reference))

    def append_synonym(
        self, synonym: Union[str, Synonym], type: Optional[SynonymTypeDef] = None
    ) -> None:
        """Add a synonym."""
        if isinstance(synonym, str):
            synonym = Synonym(synonym, type=type or DEFAULT_SYNONYM_TYPE)
        self.synonyms.append(synonym)

    def append_alt(self, alt: Union[str, Reference]) -> None:
        """Add an alternative identifier."""
        if isinstance(alt, str):
            alt = Reference(prefix=self.prefix, identifier=alt)
        self.alt_ids.append(alt)

    def append_see_also(self, reference: ReferenceHint) -> "Term":
        """Add a see also relationship."""
        self.relationships[see_also].append(_ensure_ref(reference))
        return self

    def append_comment(self, value: str) -> "Term":
        """Add a comment relationship."""
        self.append_property(comment.curie, value)
        return self

    def append_parent(self, reference: ReferenceHint) -> "Term":
        """Add a parent to this entity."""
        reference = _ensure_ref(reference)
        if reference not in self.parents:
            self.parents.append(reference)
        return self

    def extend_parents(self, references: Collection[Reference]) -> None:
        """Add a collection of parents to this entity."""
        if any(x is None for x in references):
            raise ValueError("can not append a collection of parents containing a null parent")
        self.parents.extend(references)

    def get_properties(self, prop) -> List[str]:
        """Get properties from the given key."""
        return self.properties[prop]

    def get_property(self, prop) -> Optional[str]:
        """Get a single property of the given key."""
        r = self.get_properties(prop)
        if not r:
            return None
        if len(r) != 1:
            raise ValueError
        return r[0]

    def get_relationship(self, typedef: TypeDef) -> Optional[Reference]:
        """Get a single relationship of the given type."""
        r = self.get_relationships(typedef)
        if not r:
            return None
        if len(r) != 1:
            raise ValueError
        return r[0]

    def get_relationships(self, typedef: TypeDef) -> List[Reference]:
        """Get relationships from the given type."""
        return self.relationships[typedef]

    def append_exact_match(self, reference):
        """Append an exact match, also adding an xref."""
        reference = _ensure_ref(reference)
        self.append_relationship(exact_match, reference)
        self.append_xref(reference)
        return self

    def append_xref(self, reference: ReferenceHint) -> None:
        """Append an xref."""
        self.xrefs.append(_ensure_ref(reference))

    def append_relationship(self, typedef: TypeDef, reference: ReferenceHint) -> None:
        """Append a relationship."""
        self.relationships[typedef].append(_ensure_ref(reference))

    def set_species(self, identifier: str, name: Optional[str] = None):
        """Append the from_species relation."""
        if name is None:
            from pyobo.resources.ncbitaxon import get_ncbitaxon_name

            name = get_ncbitaxon_name(identifier)
        self.append_relationship(
            from_species, Reference(prefix=NCBITAXON_PREFIX, identifier=identifier, name=name)
        )

    def get_species(self, prefix: str = NCBITAXON_PREFIX) -> Optional[Reference]:
        """Get the species if it exists.

        :param prefix: The prefix to use in case the term has several species annotations.
        """
        for species in self.relationships.get(from_species, []):
            if species.prefix == prefix:
                return species
        return None

    def extend_relationship(self, typedef: TypeDef, references: Iterable[Reference]) -> None:
        """Append several relationships."""
        if any(x is None for x in references):
            raise ValueError("can not extend a collection that includes a null reference")
        self.relationships[typedef].extend(references)

    def append_property(self, prop: str, value: str) -> None:
        """Append a property."""
        self.properties[prop].append(value)

    def _definition_fp(self) -> str:
        assert self.definition is not None
        return f'"{obo_escape_slim(self.definition)}" [{comma_separate(self.provenance)}]'

    def iterate_relations(self) -> Iterable[Tuple[TypeDef, Reference]]:
        """Iterate over pairs of typedefs and targets."""
        for typedef, targets in self.relationships.items():
            for target in targets:
                yield typedef, target

    def iterate_properties(self) -> Iterable[Tuple[str, str]]:
        """Iterate over pairs of property and values."""
        for prop, values in self.properties.items():
            for value in values:
                yield prop, value

    def iterate_obo_lines(self) -> Iterable[str]:
        """Iterate over the lines to write in an OBO file."""
        yield "\n[Term]"
        yield f"id: {self.curie}"
        if self.name:
            yield f"name: {obo_escape_slim(self.name)}"
        if self.namespace and self.namespace != "?":
            namespace_normalized = (
                self.namespace.replace(" ", "_").replace("-", "_").replace("(", "").replace(")", "")
            )
            yield f"namespace: {namespace_normalized}"

        if self.definition:
            yield f"def: {self._definition_fp()}"

        for xref in sorted(self.xrefs, key=attrgetter("prefix", "identifier")):
            yield f"xref: {xref}"

        for parent in sorted(self.parents, key=attrgetter("prefix", "identifier")):
            yield f"is_a: {parent}"

        for typedef, references in sorted(self.relationships.items(), key=_sort_relations):
            for reference in sorted(references, key=attrgetter("prefix", "identifier")):
                s = f"relationship: {typedef.curie} {reference.curie}"
                if typedef.name or reference.name:
                    s += " !"
                if typedef.name:
                    s += f" {typedef.name}"
                if reference.name:
                    s += f" {reference.name}"
                yield s

        for prop, value in sorted(self.iterate_properties()):
            yield f'property_value: {prop} "{value}" xsd:string'  # TODO deal with types later

        for synonym in sorted(self.synonyms, key=attrgetter("name")):
            yield synonym.to_obo()

    @staticmethod
    def _escape(s) -> str:
        return s.replace("\n", "\\n").replace('"', '\\"')


def _sort_relations(r):
    typedef, _references = r
    return typedef.reference.name or typedef.reference.identifier


class BioregistryError(ValueError):
    def __str__(self) -> str:
        return dedent(
            f"""
        The value you gave for Obo.ontology field ({self.args[0]}) is not a canonical
        Bioregistry prefix in the Obo.ontology field.

        Please see https://bioregistry.io for valid prefixes or feel free to open an issue
        on the PyOBO issue tracker for support.
        """
        )


@dataclass
class Obo:
    """An OBO document."""

    #: The prefix for the ontology
    ontology: ClassVar[str]

    #: Should the prefix be validated against the Bioregistry?
    check_bioregistry_prefix: ClassVar[bool] = True

    #: The name of the ontology. If not given, tries looking up with the Bioregistry.
    name: ClassVar[Optional[str]] = None

    #: The OBO format
    format_version: ClassVar[str] = "1.2"

    #: Type definitions
    typedefs: ClassVar[Optional[List[TypeDef]]] = None

    #: Synonym type definitions
    synonym_typedefs: ClassVar[Optional[List[SynonymTypeDef]]] = None

    #: An annotation about how an ontology was generated
    auto_generated_by: ClassVar[Optional[str]] = None

    #: The idspaces used in the document
    idspaces: ClassVar[Optional[Mapping[str, str]]] = None

    #: For super-sized datasets that shouldn't be read into memory
    iter_only: ClassVar[bool] = False

    #: Set to true for resources that are unversioned/very dynamic, like MGI
    dynamic_version: ClassVar[bool] = False

    #: Set to a static version for the resource (i.e., the resource is not itself versioned)
    static_version: ClassVar[Optional[str]] = None

    bioversions_key: ClassVar[Optional[str]] = None

    #: Root terms to use for the ontology
    root_terms: ClassVar[Optional[List[Reference]]] = None

    #: The date the ontology was generated
    date: Optional[datetime] = field(default_factory=datetime.today)

    #: The ontology version
    data_version: Optional[str] = None

    #: Should this ontology be reloaded?
    force: bool = False

    #: The hierarchy of terms
    _hierarchy: Optional[nx.DiGraph] = field(init=False, default=None, repr=False)
    #: A cache of terms
    _items: Optional[List[Term]] = field(init=False, default=None, repr=False)

    term_sort_key: ClassVar[Optional[Callable[["Obo", Term], int]]] = None

    def __post_init__(self):
        """Run post-init checks."""
        if self.ontology is None:
            raise ValueError
        if self.check_bioregistry_prefix and self.ontology != bioregistry.normalize_prefix(
            self.ontology
        ):
            raise BioregistryError(self.ontology)
        # The type ignores are because of the hack where we override the
        # class variables in the instance
        if self.name is None:
            self.name = bioregistry.get_name(self.ontology)  # type:ignore
        if not self.data_version:
            if self.static_version:
                self.data_version = self.static_version
            else:
                self.data_version = self._get_version()
        if not self.dynamic_version:
            if self.data_version is None:
                raise ValueError(f"{self.ontology} is missing data_version")
            elif "/" in self.data_version:
                raise ValueError(f"{self.ontology} has a slash in version: {self.data_version}")
        if self.auto_generated_by is None:
            self.auto_generated_by = f"bio2obo:{self.ontology}"  # type:ignore

    def _get_version(self) -> Optional[str]:
        if self.bioversions_key:
            import bioversions

            try:
                return bioversions.get_version(self.bioversions_key)
            except KeyError:
                logger.warning(f"[{self.bioversions_key}] bioversions doesn't list this resource ")
            except IOError:
                logger.warning(f"[{self.bioversions_key}] error while looking up version")
        return None

    @property
    def _version_or_raise(self) -> str:
        if not self.data_version:
            raise ValueError(f"There is no version available for {self.ontology}")
        return self.data_version

    def iter_terms(self, force: bool = False) -> Iterable[Term]:
        """Iterate over terms in this ontology."""
        raise NotImplementedError

    def get_graph(self):
        """Get an OBO Graph object."""
        from ..obographs import graph_from_obo

        return graph_from_obo(self)

    @classmethod
    def cli(cls) -> None:
        """Run the CLI for this class."""
        cli = cls.get_cls_cli()
        cli()

    @classmethod
    def get_cls_cli(cls) -> click.Command:
        """Get the CLI for this class."""

        @click.command()
        @verbose_option
        @force_option
        @click.option("--owl", is_flag=True, help="Write OWL via ROBOT")
        @click.option("--graph", is_flag=True, help="Write OBO Graph JSON via ROBOT")
        @click.option("--nodes", is_flag=True, help="Write nodes file")
        @click.option(
            "--version", help="Specify data version to get. Use this if bioversions is acting up."
        )
        def _main(force: bool, owl: bool, graph: bool, nodes: bool, version: Optional[str]):
            inst = cls(force=force, data_version=version)
            inst.write_default(
                write_obograph=graph,
                write_obo=True,
                write_owl=owl,
                write_nodes=nodes,
                force=force,
                use_tqdm=True,
            )

        return _main

    @property
    def date_formatted(self) -> str:
        """Get the date as a formatted string."""
        return (self.date if self.date else datetime.now()).strftime(DATE_FORMAT)

    def _iter_terms(self, use_tqdm: bool = False, desc: str = "terms") -> Iterable[Term]:
        if use_tqdm:
            total: Optional[int]
            try:
                total = len(self._items_accessor)
            except TypeError:
                total = None
            yield from tqdm(self, desc=desc, unit_scale=True, unit="term", total=total)
        else:
            yield from self

    def iterate_obo_lines(self) -> Iterable[str]:
        """Iterate over the lines to write in an OBO file."""
        yield f"format-version: {self.format_version}"
        yield f"date: {self.date_formatted}"

        if self.auto_generated_by is not None:
            yield f"auto-generated-by: {self.auto_generated_by}"

        if self.data_version is not None:
            yield f"data-version: {self.data_version}"

        for prefix, url in sorted((self.idspaces or {}).items()):
            yield f"idspace: {prefix} {url}"

        for synonym_typedef in sorted((self.synonym_typedefs or []), key=attrgetter("curie")):
            yield synonym_typedef.to_obo()

        yield f"ontology: {self.ontology}"

        if self.name is None:
            raise ValueError("ontology is missing name")
<<<<<<< HEAD
        yield f"property_value: http://purl.org/dc/elements/1.1/title \"{self.name}\" xsd:string"

        for root_term in self.root_terms or []:
            yield f"property_value: IAO:0000700 {root_term.curie}"

=======
        yield f'property_value: http://purl.org/dc/elements/1.1/title "{self.name}" xsd:string'

        for root_term in self.root_terms or []:
            yield f"property_value: IAO:0000700 {root_term.curie}"
>>>>>>> 63117335

        for typedef in sorted(self.typedefs or [], key=attrgetter("curie")):
            yield from typedef.iterate_obo_lines()

        for term in self:
            yield from term.iterate_obo_lines()

    def write_obo(
        self, file: Union[None, str, TextIO, Path] = None, use_tqdm: bool = False
    ) -> None:
        """Write the OBO to a file."""
        it = self.iterate_obo_lines()
        if use_tqdm:
            it = tqdm(it, desc=f"Writing {self.ontology}", unit_scale=True, unit="line")
        if isinstance(file, (str, Path, os.PathLike)):
            with open(file, "w") as fh:
                self._write_lines(it, fh)
        else:
            self._write_lines(it, file)

    @staticmethod
    def _write_lines(it, file: Optional[TextIO]):
        for line in it:
            print(line, file=file)  # noqa: T201

    def write_obonet_gz(self, path: Union[str, Path]) -> None:
        """Write the OBO to a gzipped dump in Obonet JSON."""
        graph = self.to_obonet()
        with gzip.open(path, "wt") as file:
            json.dump(nx.node_link_data(graph), file)

    def _path(self, *parts: str, name: Optional[str] = None) -> Path:
        return prefix_directory_join(self.ontology, *parts, name=name, version=self.data_version)

    def _cache(self, *parts: str, name: Optional[str] = None) -> Path:
        return self._path("cache", *parts, name=name)

    @property
    def _names_path(self) -> Path:
        return self._cache(name="names.tsv")

    @property
    def _definitions_path(self) -> Path:
        return self._cache(name="definitions.tsv")

    @property
    def _species_path(self) -> Path:
        return self._cache(name="species.tsv")

    @property
    def _synonyms_path(self) -> Path:
        return self._cache(name="synonyms.tsv")

    @property
    def _alts_path(self):
        return self._cache(name="alt_ids.tsv")

    @property
    def _typedefs_path(self) -> Path:
        return self._cache(name="typedefs.tsv")

    @property
    def _xrefs_path(self) -> Path:
        return self._cache(name="xrefs.tsv")

    @property
    def _relations_path(self) -> Path:
        return self._cache(name="relations.tsv")

    @property
    def _properties_path(self) -> Path:
        return self._cache(name="properties.tsv")

    @property
    def _root_metadata_path(self) -> Path:
        return prefix_directory_join(self.ontology, name="metadata.json")

    @property
    def _versioned_metadata_path(self) -> Path:
        return self._cache(name="metadata.json")

    @property
    def _obo_path(self) -> Path:
        return get_prefix_obo_path(self.ontology, version=self.data_version)

    @property
    def _obograph_path(self) -> Path:
        return self._path(name=f"{self.ontology}.json")

    @property
    def _owl_path(self) -> Path:
        return self._path(name=f"{self.ontology}.owl")

    @property
    def _obonet_gz_path(self) -> Path:
        return self._path(name=f"{self.ontology}.obonet.json.gz")

    @property
    def _nodes_path(self) -> Path:
        return self._path(name=f"{self.ontology}.nodes.tsv")

    def write_default(
        self,
        use_tqdm: bool = False,
        force: bool = False,
        write_obo: bool = False,
        write_obonet: bool = False,
        write_obograph: bool = False,
        write_owl: bool = False,
        write_nodes: bool = False,
    ) -> None:
        """Write the OBO to the default path."""
        metadata = self.get_metadata()
        for path in (self._root_metadata_path, self._versioned_metadata_path):
            logger.debug("[%s v%s] caching metadata to %s", self.ontology, self.data_version, path)
            with path.open("w") as file:
                json.dump(metadata, file, indent=2)

        logger.debug(
            "[%s v%s] caching typedefs to %s", self.ontology, self.data_version, self._typedefs_path
        )
        typedef_df: pd.DataFrame = self.get_typedef_df()
        typedef_df.sort_values(list(typedef_df.columns), inplace=True)
        typedef_df.to_csv(self._typedefs_path, sep="\t", index=False)

        for label, path, header, fn in [
            ("names", self._names_path, [f"{self.ontology}_id", "name"], self.iterate_id_name),
            (
                "definitions",
                self._definitions_path,
                [f"{self.ontology}_id", "definition"],
                self.iterate_id_definition,
            ),
            (
                "species",
                self._species_path,
                [f"{self.ontology}_id", "taxonomy_id"],
                self.iterate_id_species,
            ),
            (
                "synonyms",
                self._synonyms_path,
                [f"{self.ontology}_id", "synonym"],
                self.iterate_synonym_rows,
            ),
            ("alts", self._alts_path, [f"{self.ontology}_id", "alt_id"], self.iterate_alt_rows),
            ("xrefs", self._xrefs_path, self.xrefs_header, self.iterate_xref_rows),
            ("relations", self._relations_path, self.relations_header, self.iter_relation_rows),
            ("properties", self._properties_path, self.properties_header, self.iter_property_rows),
        ]:
            if path.exists() and not force:
                continue
            logger.debug("[%s v%s] caching %s to %s", self.ontology, self.data_version, label, path)
            write_iterable_tsv(
                path=path,
                header=header,
                it=fn(),  # type:ignore
            )

        for relation in (is_a, has_part, part_of, from_species, orthologous):
            if relation is not is_a and self.typedefs is not None and relation not in self.typedefs:
                continue
            relations_path = self._cache("relations", name=f"{relation.curie}.tsv")
            if relations_path.exists() and not force:
                continue
            logger.debug(
                "[%s v%s] caching relation %s ! %s",
                self.ontology,
                self.data_version,
                relation.curie,
                relation.name,
            )
            relation_df = self.get_filtered_relations_df(relation)
            if not len(relation_df.index):
                continue
            relation_df.sort_values(list(relation_df.columns), inplace=True)
            relation_df.to_csv(relations_path, sep="\t", index=False)

        if (write_obo or write_obograph or write_owl) and (not self._obo_path.exists() or force):
            self.write_obo(self._obo_path, use_tqdm=use_tqdm)
        if write_obograph:
            # obo_to_obograph(self._obo_path, self._obograph_path)
            self._obograph_path.write_text(
                self.get_graph().json(
                    indent=2, ensure_ascii=False, exclude_none=True, exclude_unset=True
                )
            )
        if write_owl:
            obo_to_owl(self._obo_path, self._owl_path)
        if write_obonet and (not self._obonet_gz_path.exists() or force):
            logger.debug("writing obonet to %s", self._obonet_gz_path)
            self.write_obonet_gz(self._obonet_gz_path)
        if write_nodes:
            self.get_graph().get_nodes_df().to_csv(self._nodes_path, sep="\t", index=False)

    @property
    def _items_accessor(self):
        if self._items is None:
            key = self.term_sort_key or attrgetter("curie")
            self._items = sorted(self.iter_terms(force=self.force), key=key)
        return self._items

    def __iter__(self) -> Iterator["Term"]:  # noqa: D105
        if self.iter_only:
            return iter(self.iter_terms(force=self.force))
        return iter(self._items_accessor)

    def ancestors(self, identifier: str) -> Set[str]:
        """Return a set of identifiers for parents of the given identifier."""
        return nx.descendants(self.hierarchy, identifier)  # note this is backwards

    def descendants(self, identifier: str) -> Set[str]:
        """Return a set of identifiers for the children of the given identifier."""
        return nx.ancestors(self.hierarchy, identifier)  # note this is backwards

    def is_descendant(self, descendant: str, ancestor: str) -> bool:
        """Return if the given identifier is a descendent of the ancestor.

        .. code-block:: python

            from pyobo import get_obo
            obo = get_obo('go')

            interleukin_10_complex = '1905571'  # interleukin-10 receptor complex
            all_complexes = '0032991'
            assert obo.is_descendant('1905571', '0032991')
        """
        return ancestor in self.ancestors(descendant)

    @property
    def hierarchy(self) -> nx.DiGraph:
        """A graph representing the parent/child relationships between the entities.

        To get all children of a given entity, do:

        .. code-block:: python

            from pyobo import get_obo
            obo = get_obo('go')

            identifier = '1905571'  # interleukin-10 receptor complex
            is_complex = '0032991' in  nx.descendants(obo.hierarchy, identifier)  # should be true
        """  # noqa:D401
        if self._hierarchy is None:
            self._hierarchy = nx.DiGraph()
            for term in self._iter_terms(desc=f"[{self.ontology}] getting hierarchy"):
                for parent in term.parents:
                    self._hierarchy.add_edge(term.identifier, parent.identifier)
        return self._hierarchy

    def to_obonet(self: "Obo", *, use_tqdm: bool = False) -> nx.MultiDiGraph:
        """Export as a :mod`obonet` style graph."""
        rv = nx.MultiDiGraph()
        rv.graph.update(
            {
                "name": self.name,
                "ontology": self.ontology,
                "auto-generated-by": self.auto_generated_by,
                "typedefs": _convert_typedefs(self.typedefs),
                "format-version": self.format_version,
                "data-version": self.data_version,
                "synonymtypedef": _convert_synonym_typedefs(self.synonym_typedefs),
                "date": self.date_formatted,
            }
        )

        nodes = {}
        links = []
        for term in self._iter_terms(use_tqdm=use_tqdm):
            parents = []
            for parent in term.parents:
                if parent is None:
                    raise ValueError("parent should not be none!")
                links.append((term.curie, "is_a", parent.curie))
                parents.append(parent.curie)

            relations = []
            for typedef, target in term.iterate_relations():
                if target is None:
                    raise ValueError("target should not be none!")
                relations.append(f"{typedef.curie} {target.curie}")
                links.append((term.curie, typedef.curie, target.curie))

            d = {
                "id": term.curie,
                "name": term.name,
                "def": term.definition and term._definition_fp(),
                "xref": [xref.curie for xref in term.xrefs],
                "is_a": parents,
                "relationship": relations,
                "synonym": [synonym._fp() for synonym in term.synonyms],
                "property_value": [
                    f"{prop} {value}"
                    for prop, values in term.properties.items()
                    for value in values
                ],
            }
            nodes[term.curie] = {k: v for k, v in d.items() if v}

        rv.add_nodes_from(nodes.items())
        for _source, _key, _target in links:
            rv.add_edge(_source, _target, key=_key)

        logger.info(
            "[%s v%s] exported graph with %d nodes",
            self.ontology,
            self.data_version,
            rv.number_of_nodes(),
        )
        return rv

    def get_metadata(self) -> Mapping[str, Any]:
        """Get metadata."""
        return dict(
            version=self.data_version,
            date=self.date and self.date.isoformat(),
        )

    def iterate_ids(self, *, use_tqdm: bool = False) -> Iterable[str]:
        """Iterate over identifiers."""
        for term in self._iter_terms(use_tqdm=use_tqdm, desc=f"[{self.ontology}] getting names"):
            if term.prefix == self.ontology:
                yield term.identifier

    def get_ids(self, *, use_tqdm: bool = False) -> Set[str]:
        """Get the set of identifiers."""
        return set(self.iterate_ids(use_tqdm=use_tqdm))

    def iterate_id_name(self, *, use_tqdm: bool = False) -> Iterable[Tuple[str, str]]:
        """Iterate identifier name pairs."""
        for term in self._iter_terms(use_tqdm=use_tqdm, desc=f"[{self.ontology}] getting names"):
            if term.name:
                yield term.identifier, term.name

    def get_id_name_mapping(self, *, use_tqdm: bool = False) -> Mapping[str, str]:
        """Get a mapping from identifiers to names."""
        return dict(self.iterate_id_name(use_tqdm=use_tqdm))

    def iterate_id_definition(self, *, use_tqdm: bool = False) -> Iterable[Tuple[str, str]]:
        """Iterate over pairs of terms' identifiers and their respective definitions."""
        for term in self._iter_terms(use_tqdm=use_tqdm, desc=f"[{self.ontology}] getting names"):
            if term.identifier and term.definition:
                yield term.identifier, term.definition.strip('"').replace("\n", " ").replace(
                    "\t", " "
                ).replace("  ", " ")

    def get_id_definition_mapping(self, *, use_tqdm: bool = False) -> Mapping[str, str]:
        """Get a mapping from identifiers to definitions."""
        return dict(self.iterate_id_definition(use_tqdm=use_tqdm))

    ############
    # TYPEDEFS #
    ############

    def iterate_id_species(
        self, *, prefix: Optional[str] = None, use_tqdm: bool = False
    ) -> Iterable[Tuple[str, str]]:
        """Iterate over terms' identifiers and respective species (if available)."""
        if prefix is None:
            prefix = NCBITAXON_PREFIX
        for term in self._iter_terms(use_tqdm=use_tqdm, desc=f"[{self.ontology}] getting species"):
            species = term.get_species(prefix=prefix)
            if species:
                yield term.identifier, species.identifier

    def get_id_species_mapping(
        self, *, prefix: Optional[str] = None, use_tqdm: bool = False
    ) -> Mapping[str, str]:
        """Get a mapping from identifiers to species."""
        return dict(self.iterate_id_species(prefix=prefix, use_tqdm=use_tqdm))

    ############
    # TYPEDEFS #
    ############

    def get_typedef_df(self, use_tqdm: bool = False) -> pd.DataFrame:
        """Get a typedef dataframe."""
        rows = [
            (typedef.prefix, typedef.identifier, typedef.name)
            for typedef in tqdm(self.typedefs or [], disable=not use_tqdm)
        ]
        return pd.DataFrame(rows, columns=["prefix", "identifier", "name"])

    def iter_typedef_id_name(self) -> Iterable[Tuple[str, str]]:
        """Iterate over typedefs' identifiers and their respective names."""
        for typedef in self.typedefs or []:
            yield typedef.identifier, typedef.name

    def get_typedef_id_name_mapping(self) -> Mapping[str, str]:
        """Get a mapping from typedefs' identifiers to names."""
        return dict(self.iter_typedef_id_name())

    #########
    # PROPS #
    #########

    def iterate_properties(self, *, use_tqdm: bool = False) -> Iterable[Tuple[Term, str, str]]:
        """Iterate over tuples of terms, properties, and their values."""
        # TODO if property_prefix is set, try removing that as a prefix from all prop strings.
        for term in self._iter_terms(
            use_tqdm=use_tqdm, desc=f"[{self.ontology}] getting properties"
        ):
            for prop, value in term.iterate_properties():
                yield term, prop, value

    @property
    def properties_header(self):
        """Property dataframe header."""  # noqa:D401
        return [f"{self.ontology}_id", "property", "value"]

    def iter_property_rows(self, *, use_tqdm: bool = False) -> Iterable[Tuple[str, str, str]]:
        """Iterate property rows."""
        for term, prop, value in self.iterate_properties(use_tqdm=use_tqdm):
            yield term.identifier, prop, value

    def get_properties_df(self, *, use_tqdm: bool = False) -> pd.DataFrame:
        """Get all properties as a dataframe."""
        return pd.DataFrame(
            list(self.iter_property_rows(use_tqdm=use_tqdm)),
            columns=self.properties_header,
        )

    def iterate_filtered_properties(
        self, prop: str, *, use_tqdm: bool = False
    ) -> Iterable[Tuple[Term, str]]:
        """Iterate over tuples of terms and the values for the given property."""
        for term in self._iter_terms(use_tqdm=use_tqdm):
            for _prop, value in term.iterate_properties():
                if _prop == prop:
                    yield term, value

    def get_filtered_properties_df(self, prop: str, *, use_tqdm: bool = False) -> pd.DataFrame:
        """Get a dataframe of terms' identifiers to the given property's values."""
        return pd.DataFrame(
            list(self.get_filtered_properties_mapping(prop, use_tqdm=use_tqdm).items()),
            columns=[f"{self.ontology}_id", prop],
        )

    def get_filtered_properties_mapping(
        self, prop: str, *, use_tqdm: bool = False
    ) -> Mapping[str, str]:
        """Get a mapping from a term's identifier to the property.

        .. warning:: Assumes there's only one version of the property for each term.
        """
        return {
            term.identifier: value
            for term, value in self.iterate_filtered_properties(prop, use_tqdm=use_tqdm)
        }

    def get_filtered_properties_multimapping(
        self, prop: str, *, use_tqdm: bool = False
    ) -> Mapping[str, List[str]]:
        """Get a mapping from a term's identifier to the property values."""
        return multidict(
            (term.identifier, value)
            for term, value in self.iterate_filtered_properties(prop, use_tqdm=use_tqdm)
        )

    #############
    # RELATIONS #
    #############

    def iterate_relations(
        self, *, use_tqdm: bool = False
    ) -> Iterable[Tuple[Term, TypeDef, Reference]]:
        """Iterate over tuples of terms, relations, and their targets."""
        for term in self._iter_terms(
            use_tqdm=use_tqdm, desc=f"[{self.ontology}] getting relations"
        ):
            for parent in term.parents:
                yield term, is_a, parent
            for typedef, reference in term.iterate_relations():
                if (self.typedefs is None or typedef not in self.typedefs) and (
                    typedef.prefix,
                    typedef.identifier,
                ) not in default_typedefs:
                    raise ValueError(f"Undefined typedef: {typedef.curie} ! {typedef.name}")
                yield term, typedef, reference

    def iter_relation_rows(
        self, use_tqdm: bool = False
    ) -> Iterable[Tuple[str, str, str, str, str]]:
        """Iterate the relations' rows."""
        for term, typedef, reference in self.iterate_relations(use_tqdm=use_tqdm):
            yield term.identifier, typedef.prefix, typedef.identifier, reference.prefix, reference.identifier

    def iterate_filtered_relations(
        self,
        relation: RelationHint,
        *,
        use_tqdm: bool = False,
    ) -> Iterable[Tuple[Term, Reference]]:
        """Iterate over tuples of terms and ther targets for the given relation."""
        _target_prefix, _target_identifier = get_reference_tuple(relation)
        for term, typedef, reference in self.iterate_relations(use_tqdm=use_tqdm):
            if typedef.prefix == _target_prefix and typedef.identifier == _target_identifier:
                yield term, reference

    @property
    def relations_header(self) -> Sequence[str]:
        """Header for the relations dataframe."""  # noqa:D401
        return [f"{self.ontology}_id", RELATION_PREFIX, RELATION_ID, TARGET_PREFIX, TARGET_ID]

    def get_relations_df(self, *, use_tqdm: bool = False) -> pd.DataFrame:
        """Get all relations from the OBO."""
        return pd.DataFrame(
            list(self.iter_relation_rows(use_tqdm=use_tqdm)),
            columns=self.relations_header,
        )

    def get_filtered_relations_df(
        self,
        relation: RelationHint,
        *,
        use_tqdm: bool = False,
    ) -> pd.DataFrame:
        """Get a specific relation from OBO."""
        return pd.DataFrame(
            [
                (term.identifier, reference.prefix, reference.identifier)
                for term, reference in self.iterate_filtered_relations(relation, use_tqdm=use_tqdm)
            ],
            columns=[f"{self.ontology}_id", TARGET_PREFIX, TARGET_ID],
        )

    def iterate_filtered_relations_filtered_targets(
        self,
        relation: RelationHint,
        target_prefix: str,
        *,
        use_tqdm: bool = False,
    ) -> Iterable[Tuple[Term, Reference]]:
        """Iterate over relationships between one identifier and another."""
        for term, reference in self.iterate_filtered_relations(
            relation=relation, use_tqdm=use_tqdm
        ):
            if reference.prefix == target_prefix:
                yield term, reference

    def get_relation_mapping(
        self,
        relation: RelationHint,
        target_prefix: str,
        *,
        use_tqdm: bool = False,
    ) -> Mapping[str, str]:
        """Get a mapping from the term's identifier to the target's identifier.

        .. warning:: Assumes there's only one version of the property for each term.

         Example usage: get homology between HGNC and MGI:

        >>> from pyobo.sources.hgnc import get_obo
        >>> obo = get_obo()
        >>> human_mapt_hgnc_id = '6893'
        >>> mouse_mapt_mgi_id = '97180'
        >>> hgnc_mgi_orthology_mapping = obo.get_relation_mapping('ro:HOM0000017', 'mgi')
        >>> assert mouse_mapt_mgi_id == hgnc_mgi_orthology_mapping[human_mapt_hgnc_id]
        """
        return {
            term.identifier: reference.identifier
            for term, reference in self.iterate_filtered_relations_filtered_targets(
                relation=relation,
                target_prefix=target_prefix,
                use_tqdm=use_tqdm,
            )
        }

    def get_relation(
        self,
        source_identifier: str,
        relation: RelationHint,
        target_prefix: str,
        *,
        use_tqdm: bool = False,
    ) -> Optional[str]:
        """Get the value for a bijective relation mapping between this resource and a target resource.

        >>> from pyobo.sources.hgnc import get_obo
        >>> obo = get_obo()
        >>> human_mapt_hgnc_id = '6893'
        >>> mouse_mapt_mgi_id = '97180'
        >>> assert mouse_mapt_mgi_id == obo.get_relation(human_mapt_hgnc_id, 'ro:HOM0000017', 'mgi')
        """
        relation_mapping = self.get_relation_mapping(
            relation=relation, target_prefix=target_prefix, use_tqdm=use_tqdm
        )
        return relation_mapping.get(source_identifier)

    def get_relation_multimapping(
        self,
        relation: RelationHint,
        target_prefix: str,
        *,
        use_tqdm: bool = False,
    ) -> Mapping[str, List[str]]:
        """Get a mapping from the term's identifier to the target's identifiers."""
        return multidict(
            (term.identifier, reference.identifier)
            for term, reference in self.iterate_filtered_relations_filtered_targets(
                relation=relation,
                target_prefix=target_prefix,
                use_tqdm=use_tqdm,
            )
        )

    def get_id_multirelations_mapping(
        self,
        typedef: TypeDef,
        *,
        use_tqdm: bool = False,
    ) -> Mapping[str, List[Reference]]:
        """Get a mapping from identifiers to a list of all references for the given relation."""
        return multidict(
            (term.identifier, reference)
            for term in self._iter_terms(
                use_tqdm=use_tqdm, desc=f"[{self.ontology}] getting {typedef.curie}"
            )
            for reference in term.get_relationships(typedef)
        )

    ############
    # SYNONYMS #
    ############

    def iterate_synonyms(self, *, use_tqdm: bool = False) -> Iterable[Tuple[Term, Synonym]]:
        """Iterate over pairs of term and synonym object."""
        for term in self._iter_terms(use_tqdm=use_tqdm, desc=f"[{self.ontology}] getting synonyms"):
            for synonym in sorted(term.synonyms, key=attrgetter("name")):
                yield term, synonym

    def iterate_synonym_rows(self, *, use_tqdm: bool = False) -> Iterable[Tuple[str, str]]:
        """Iterate over pairs of identifier and synonym text."""
        for term, synonym in self.iterate_synonyms(use_tqdm=use_tqdm):
            yield term.identifier, synonym.name

    def get_id_synonyms_mapping(self, *, use_tqdm: bool = False) -> Mapping[str, List[str]]:
        """Get a mapping from identifiers to a list of sorted synonym strings."""
        return multidict(self.iterate_synonym_rows(use_tqdm=use_tqdm))

    #########
    # XREFS #
    #########

    def iterate_xrefs(self, *, use_tqdm: bool = False) -> Iterable[Tuple[Term, Reference]]:
        """Iterate over xrefs."""
        for term in self._iter_terms(use_tqdm=use_tqdm, desc=f"[{self.ontology}] getting xrefs"):
            for xref in term.xrefs:
                yield term, xref

    def iterate_filtered_xrefs(
        self, prefix: str, *, use_tqdm: bool = False
    ) -> Iterable[Tuple[Term, Reference]]:
        """Iterate over xrefs to a given prefix."""
        for term, xref in self.iterate_xrefs(use_tqdm=use_tqdm):
            if xref.prefix == prefix:
                yield term, xref

    def iterate_xref_rows(self, *, use_tqdm: bool = False) -> Iterable[Tuple[str, str, str]]:
        """Iterate over terms' identifiers, xref prefixes, and xref identifiers."""
        for term, xref in self.iterate_xrefs(use_tqdm=use_tqdm):
            yield term.identifier, xref.prefix, xref.identifier

    @property
    def xrefs_header(self):
        """The header for the xref dataframe."""  # noqa:D401
        return [f"{self.ontology}_id", TARGET_PREFIX, TARGET_ID]

    def get_xrefs_df(self, *, use_tqdm: bool = False) -> pd.DataFrame:
        """Get a dataframe of all xrefs extracted from the OBO document."""
        return pd.DataFrame(
            list(self.iterate_xref_rows(use_tqdm=use_tqdm)),
            columns=[f"{self.ontology}_id", TARGET_PREFIX, TARGET_ID],
        ).drop_duplicates()

    def get_filtered_xrefs_mapping(
        self, prefix: str, *, use_tqdm: bool = False
    ) -> Mapping[str, str]:
        """Get filtered xrefs as a dictionary."""
        return {
            term.identifier: xref.identifier
            for term, xref in self.iterate_filtered_xrefs(prefix, use_tqdm=use_tqdm)
        }

    def get_filtered_multixrefs_mapping(
        self, prefix: str, *, use_tqdm: bool = False
    ) -> Mapping[str, List[str]]:
        """Get filtered xrefs as a dictionary."""
        return multidict(
            (term.identifier, xref.identifier)
            for term, xref in self.iterate_filtered_xrefs(prefix, use_tqdm=use_tqdm)
        )

    ########
    # ALTS #
    ########

    def iterate_alts(self) -> Iterable[Tuple[Term, Reference]]:
        """Iterate over alternative identifiers."""
        for term in self:
            for alt in term.alt_ids:
                yield term, alt

    def iterate_alt_rows(self) -> Iterable[Tuple[str, str]]:
        """Iterate over pairs of terms' primary identifiers and alternate identifiers."""
        for term, alt in self.iterate_alts():
            yield term.identifier, alt.identifier

    def get_id_alts_mapping(self) -> Mapping[str, List[str]]:
        """Get a mapping from identifiers to a list of alternative identifiers."""
        return multidict((term.identifier, alt.identifier) for term, alt in self.iterate_alts())


def make_ad_hoc_ontology(
    _ontology: str,
    _name: str,
    _auto_generated_by: Optional[str] = None,
    _format_version: str = "1.2",
    _typedefs: Optional[List[TypeDef]] = None,
    _synonym_typedefs: Optional[List[SynonymTypeDef]] = None,
    _date: Optional[datetime] = None,
    _data_version: Optional[str] = None,
    _idspaces: Optional[Mapping[str, str]] = None,
    _root_terms: Optional[List[Reference]] = None,
    *,
    terms: List[Term],
) -> "Obo":
    """Make an ad-hoc ontology."""

    class AdHocOntology(Obo):
        """An ad hoc ontology created from an OBO file."""

        ontology = _ontology
        name = _name
        auto_generated_by = _auto_generated_by
        format_version = _format_version
        typedefs = _typedefs
        synonym_typedefs = _synonym_typedefs
        idspaces = _idspaces
        root_terms = _root_terms

        def __post_init__(self):
            self.date = _date
            self.data_version = _data_version

        def iter_terms(self, force: bool = False) -> Iterable[Term]:
            """Iterate over terms in the ad hoc ontology."""
            return terms

    return AdHocOntology()


def _convert_typedefs(typedefs: Optional[Iterable[TypeDef]]) -> List[Mapping[str, Any]]:
    """Convert the type defs."""
    if not typedefs:
        return []
    return [_convert_typedef(typedef) for typedef in typedefs]


def _convert_typedef(typedef: TypeDef) -> Mapping[str, Any]:
    """Convert a type def."""
    # TODO add more later
    return typedef.reference.dict()


def _convert_synonym_typedefs(synonym_typedefs: Optional[Iterable[SynonymTypeDef]]) -> List[str]:
    """Convert the synonym type defs."""
    if not synonym_typedefs:
        return []
    return [_convert_synonym_typedef(synonym_typedef) for synonym_typedef in synonym_typedefs]


def _convert_synonym_typedef(synonym_typedef: SynonymTypeDef) -> str:
    return f'{synonym_typedef.curie} "{synonym_typedef.name}"'<|MERGE_RESOLUTION|>--- conflicted
+++ resolved
@@ -624,18 +624,10 @@
 
         if self.name is None:
             raise ValueError("ontology is missing name")
-<<<<<<< HEAD
-        yield f"property_value: http://purl.org/dc/elements/1.1/title \"{self.name}\" xsd:string"
+        yield f'property_value: http://purl.org/dc/elements/1.1/title "{self.name}" xsd:string'
 
         for root_term in self.root_terms or []:
             yield f"property_value: IAO:0000700 {root_term.curie}"
-
-=======
-        yield f'property_value: http://purl.org/dc/elements/1.1/title "{self.name}" xsd:string'
-
-        for root_term in self.root_terms or []:
-            yield f"property_value: IAO:0000700 {root_term.curie}"
->>>>>>> 63117335
 
         for typedef in sorted(self.typedefs or [], key=attrgetter("curie")):
             yield from typedef.iterate_obo_lines()
