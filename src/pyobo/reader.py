"""OBO Readers."""

from __future__ import annotations

import logging
from collections import Counter
from collections.abc import Iterable, Mapping
from datetime import datetime
from pathlib import Path
from typing import Any

import bioregistry
import networkx as nx
from curies import ReferenceTuple
from more_itertools import pairwise
from tqdm.auto import tqdm

from .constants import DATE_FORMAT, PROVENANCE_PREFIXES
from .reader_utils import (
    _chomp_axioms,
    _chomp_references,
    _chomp_specificity,
    _chomp_typedef,
)
from .registries import curie_has_blacklisted_prefix, curie_is_blacklisted, remap_prefix
from .struct import (
    Obo,
    Reference,
    Synonym,
    SynonymTypeDef,
    Term,
    TypeDef,
    default_reference,
    make_ad_hoc_ontology,
)
from .struct.reference import _parse_identifier
from .struct.struct import LiteralProperty, ObjectProperty
from .struct.typedef import default_typedefs, has_ontology_root_term
from .utils.misc import STATIC_VERSION_REWRITES, cleanup_version

__all__ = [
    "from_obo_path",
    "from_obonet",
]

logger = logging.getLogger(__name__)


def from_obo_path(
    path: str | Path,
    prefix: str | None = None,
    *,
    strict: bool = True,
    version: str | None,
    upgrade: bool = True,
) -> Obo:
    """Get the OBO graph from a path."""
    path = Path(path).expanduser().resolve()
    if path.suffix.endswith(".gz"):
        import gzip

        logger.info("[%s] parsing gzipped OBO with obonet from %s", prefix or "<unknown>", path)
        with gzip.open(path, "rt") as file:
            graph = _read_obo(file, prefix)
    elif path.suffix.endswith(".zip"):
        import io
        import zipfile

        logger.info("[%s] parsing zipped OBO with obonet from %s", prefix or "<unknown>", path)
        with zipfile.ZipFile(path) as zf:
            with zf.open(path.name.removesuffix(".zip"), "r") as file:
                content = file.read().decode("utf-8")
                graph = _read_obo(io.StringIO(content), prefix)
    else:
        logger.info("[%s] parsing OBO with obonet from %s", prefix or "<unknown>", path)
        with open(path) as file:
            graph = _read_obo(file, prefix)

    if prefix:
        # Make sure the graph is named properly
        _clean_graph_ontology(graph, prefix)

    # Convert to an Obo instance and return
    return from_obonet(graph, strict=strict, version=version, upgrade=upgrade)


def _read_obo(filelike, prefix: str | None) -> nx.MultiDiGraph:
    import obonet

    return obonet.read_obo(
        tqdm(
            filelike,
            unit_scale=True,
            desc=f'[{prefix or ""}] parsing OBO',
            disable=None,
            leave=True,
        ),
        # TODO this is the default, turn it off and see what happens
        ignore_obsolete=True,
    )


def from_obonet(
    graph: nx.MultiDiGraph,
    *,
    strict: bool = True,
    version: str | None = None,
    upgrade: bool = True,
) -> Obo:
    """Get all of the terms from a OBO graph."""
    ontology_prefix_raw = graph.graph["ontology"]
    ontology_prefix = bioregistry.normalize_prefix(ontology_prefix_raw)  # probably always okay
    if ontology_prefix is None:
        raise ValueError(f"unknown prefix: {ontology_prefix_raw}")
    logger.info("[%s] extracting OBO using obonet", ontology_prefix)

    date = _get_date(graph=graph, ontology_prefix=ontology_prefix)
    name = _get_name(graph=graph, ontology_prefix=ontology_prefix)

    data_version = _clean_graph_version(
        graph, ontology_prefix=ontology_prefix, version=version, date=date
    )
    if data_version and "/" in data_version:
        raise ValueError(
            f"[{ontology_prefix}] slashes not allowed in data versions because of filesystem usage: {data_version}"
        )

    root_terms: list[Reference] = []
    for t in iterate_node_properties(
        graph.graph,
        ontology_prefix=ontology_prefix,
        upgrade=upgrade,
        node=Reference(prefix="obo", identifier=ontology_prefix),
    ):
        # TODO other custom handling can be put here
        match t:
            case LiteralProperty(predicate, value, datatype):
                pass
            case ObjectProperty(predicate, obj, _):
                if predicate.pair == has_ontology_root_term.pair:
                    root_terms.append(obj)

    #: CURIEs to typedefs
    typedefs: Mapping[ReferenceTuple, TypeDef] = {
        typedef.pair: typedef
        for typedef in iterate_graph_typedefs(
            graph, ontology_prefix=ontology_prefix, strict=strict, upgrade=upgrade
        )
    }

    synonym_typedefs: Mapping[ReferenceTuple, SynonymTypeDef] = {
        synonym_typedef.pair: synonym_typedef
        for synonym_typedef in iterate_graph_synonym_typedefs(
            graph,
            ontology_prefix=ontology_prefix,
            strict=strict,
            upgrade=upgrade,
        )
    }

    missing_typedefs: set[ReferenceTuple] = set()
    terms = []
    n_alt_ids, n_parents, n_synonyms, n_relations, n_properties, n_xrefs = 0, 0, 0, 0, 0, 0
    n_references = 0
    for reference, data in _iter_obo_graph(
        graph=graph, strict=strict, ontology_prefix=ontology_prefix
    ):
        if reference.prefix != ontology_prefix or not data:
            continue
        n_references += 1

        node_xrefs = list(
            iterate_node_xrefs(
                data=data,
                strict=strict,
                ontology_prefix=ontology_prefix,
                node=reference,
            )
        )
        xrefs, provenance = [], []
        for node_xref in node_xrefs:
            if node_xref.prefix in PROVENANCE_PREFIXES:
                provenance.append(node_xref)
            else:
                xrefs.append(node_xref)
        n_xrefs += len(xrefs)

        definition, definition_references = get_definition(
            data, node=reference, strict=strict, ontology_prefix=ontology_prefix
        )
        provenance.extend(definition_references)

        alt_ids = list(
            iterate_node_alt_ids(
                data, node=reference, strict=strict, ontology_prefix=ontology_prefix
            )
        )
        n_alt_ids += len(alt_ids)

        parents = list(
            iterate_node_parents(
                data, node=reference, strict=strict, ontology_prefix=ontology_prefix
            )
        )
        n_parents += len(parents)

        synonyms = list(
            iterate_node_synonyms(
                data,
                synonym_typedefs,
                node=reference,
                strict=strict,
                ontology_prefix=ontology_prefix,
                upgrade=upgrade,
            )
        )
        n_synonyms += len(synonyms)

        term = Term(
            reference=reference,
            definition=definition,
            parents=parents,
            synonyms=synonyms,
            xrefs=xrefs,
            provenance=provenance,
            alt_ids=alt_ids,
        )

        relations_references = list(
            iterate_node_relationships(
                data,
                node=reference,
                strict=strict,
                ontology_prefix=ontology_prefix,
                upgrade=upgrade,
            )
        )
        for relation, reference in relations_references:
            if relation.pair in typedefs:
                typedef = typedefs[relation.pair]
            elif relation.pair in default_typedefs:
                typedef = default_typedefs[relation.pair]
            else:
                if relation.pair not in missing_typedefs:
                    missing_typedefs.add(relation.pair)
                    logger.warning("[%s] has no typedef for %s", ontology_prefix, relation)
                    logger.debug("[%s] available typedefs: %s", ontology_prefix, set(typedefs))
                continue
            n_relations += 1
            term.append_relationship(typedef, reference)

        for t in iterate_node_properties(
            data, node=reference, strict=strict, ontology_prefix=ontology_prefix, upgrade=upgrade
        ):
            n_properties += 1
            match t:
                case LiteralProperty(predicate, value, datatype):
                    term.annotate_literal(predicate, value, datatype)
                case ObjectProperty(predicate, obj, _):
                    term.annotate_object(predicate, obj)
        terms.append(term)

    logger.info(
        f"[{ontology_prefix}] got {n_references:,} references, {len(typedefs):,} typedefs, {len(terms):,} terms,"
        f" {n_alt_ids:,} alt ids, {n_parents:,} parents, {n_synonyms:,} synonyms, {n_xrefs:,} xrefs,"
        f" {n_relations:,} relations, and {n_properties:,} properties",
    )

    return make_ad_hoc_ontology(
        _ontology=ontology_prefix,
        _name=name,
        _auto_generated_by=graph.graph.get("auto-generated-by"),
        _format_version=graph.graph.get("format-version"),
        _typedefs=list(typedefs.values()),
        _synonym_typedefs=list(synonym_typedefs.values()),
        _date=date,
        _data_version=data_version,
        _root_terms=root_terms,
        terms=terms,
    )


def _clean_graph_ontology(graph, prefix: str) -> None:
    """Update the ontology entry in the graph's metadata, if necessary."""
    if "ontology" not in graph.graph:
        logger.warning('[%s] missing "ontology" key', prefix)
        graph.graph["ontology"] = prefix
    elif not graph.graph["ontology"].isalpha():
        logger.warning(
            "[%s] ontology prefix `%s` has a strange format. replacing with prefix",
            prefix,
            graph.graph["ontology"],
        )
        graph.graph["ontology"] = prefix


def _clean_graph_version(
    graph, ontology_prefix: str, version: str | None, date: datetime | None
) -> str | None:
    if ontology_prefix in STATIC_VERSION_REWRITES:
        return STATIC_VERSION_REWRITES[ontology_prefix]

    data_version: str | None = graph.graph.get("data-version") or None
    if version:
        clean_injected_version = cleanup_version(version, prefix=ontology_prefix)
        if not data_version:
            logger.debug(
                "[%s] did not have a version, overriding with %s",
                ontology_prefix,
                clean_injected_version,
            )
            return clean_injected_version

        clean_data_version = cleanup_version(data_version, prefix=ontology_prefix)
        if clean_data_version != clean_injected_version:
            # in this case, we're going to trust the one that's passed
            # through explicitly more than the graph's content
            logger.warning(
                "[%s] had version %s, overriding with %s", ontology_prefix, data_version, version
            )
        return clean_injected_version

    if data_version:
        clean_data_version = cleanup_version(data_version, prefix=ontology_prefix)
        logger.info("[%s] using version %s", ontology_prefix, clean_data_version)
        return clean_data_version

    if date is not None:
        derived_date_version = date.strftime("%Y-%m-%d")
        logger.info(
            "[%s] does not report a version. falling back to date: %s",
            ontology_prefix,
            derived_date_version,
        )
        return derived_date_version

    logger.warning("[%s] does not report a version nor a date", ontology_prefix)
    return None


def _iter_obo_graph(
    graph: nx.MultiDiGraph,
    *,
    strict: bool = True,
    ontology_prefix: str | None = None,
) -> Iterable[tuple[Reference, Mapping[str, Any]]]:
    """Iterate over the nodes in the graph with the prefix stripped (if it's there)."""
    for node, data in graph.nodes(data=True):
        node = Reference.from_curie_or_uri(
            node, strict=strict, ontology_prefix=ontology_prefix, name=data.get("name")
        )
        if node:
            yield node, data


def _get_date(graph, ontology_prefix: str) -> datetime | None:
    try:
        rv = datetime.strptime(graph.graph["date"], DATE_FORMAT)
    except KeyError:
        logger.info("[%s] does not report a date", ontology_prefix)
        return None
    except ValueError:
        logger.info(
            "[%s] reports a date that can't be parsed: %s", ontology_prefix, graph.graph["date"]
        )
        return None
    else:
        return rv


def _get_name(graph, ontology_prefix: str) -> str:
    try:
        rv = graph.graph["name"]
    except KeyError:
        logger.info("[%s] does not report a name", ontology_prefix)
        rv = ontology_prefix
    return rv


def iterate_graph_synonym_typedefs(
    graph: nx.MultiDiGraph, *, ontology_prefix: str, strict: bool = False, upgrade: bool
) -> Iterable[SynonymTypeDef]:
    """Get synonym type definitions from an :mod:`obonet` graph."""
    for line in graph.graph.get("synonymtypedef", []):
        synonym_typedef_id, name = line.split(" ", 1)
        name = name.strip().strip('"')
        reference = _parse_identifier(
            synonym_typedef_id,
            ontology_prefix=ontology_prefix,
            name=name,
            upgrade=upgrade,
            strict=strict,
        )
        if reference is None:
            logger.warning(
                "[%s] unable to parse synonym typedef ID %s", ontology_prefix, synonym_typedef_id
            )
            continue
        # TODO handle specificity
        yield SynonymTypeDef(reference=reference)


def iterate_graph_typedefs(
    graph: nx.MultiDiGraph, *, ontology_prefix: str, strict: bool = True, upgrade: bool
) -> Iterable[TypeDef]:
    """Get type definitions from an :mod:`obonet` graph."""
    for typedef in graph.graph.get("typedefs", []):
        if "id" in typedef:
            typedef_id = typedef["id"]
        elif "identifier" in typedef:
            typedef_id = typedef["identifier"]
        else:
            raise KeyError("typedef is missing an `id`")

        name = typedef.get("name")
        if name is None:
            logger.debug("[%s] typedef %s is missing a name", ontology_prefix, typedef_id)

        reference = _parse_identifier(
            typedef_id, strict=strict, ontology_prefix=ontology_prefix, name=name, upgrade=upgrade
        )
        if reference is None:
            logger.warning("[%s] unable to parse typedef ID %s", ontology_prefix, typedef_id)
            continue

        xrefs = []
        for xref_curie in typedef.get("xref", []):
            _xref = Reference.from_curie_or_uri(
                xref_curie,
                strict=strict,
                ontology_prefix=ontology_prefix,
                node=reference,
            )
            if _xref:
                xrefs.append(_xref)
        yield TypeDef(reference=reference, xrefs=xrefs)


def get_definition(
    data, *, node: Reference, ontology_prefix: str | None, strict: bool = True
) -> tuple[None | str, list[Reference]]:
    """Extract the definition from the data."""
    definition = data.get("def")  # it's allowed not to have a definition
    if not definition:
        return None, []
    return _extract_definition(
        definition, node=node, strict=strict, ontology_prefix=ontology_prefix
    )


def _extract_definition(
    s: str,
    *,
    node: Reference,
    strict: bool = False,
    ontology_prefix: str | None,
) -> tuple[None | str, list[Reference]]:
    """Extract the definitions."""
    if not s.startswith('"'):
        logger.warning(f"[{node.curie}] definition does not start with a quote")
        return None, []

    try:
        definition, rest = _quote_split(s)
    except ValueError as e:
        logger.warning("[%s] failed to parse definition quotes: %s", node.curie, str(e))
        return None, []

    if not rest.startswith("[") or not rest.endswith("]"):
        logger.warning(
            "[%s] missing square brackets in rest of: %s (rest = `%s`)", node.curie, s, rest
        )
        provenance = []
    else:
        provenance = _parse_trailing_ref_list(
            rest, strict=strict, node=node, ontology_prefix=ontology_prefix
        )
    return definition or None, provenance


def get_first_nonescaped_quote(s: str) -> int | None:
    """Get the first non-escaped quote."""
    if not s:
        return None
    if s[0] == '"':
        # special case first position
        return 0
    for i, (a, b) in enumerate(pairwise(s), start=1):
        if b == '"' and a != "\\":
            return i
    return None


def _quote_split(s: str) -> tuple[str, str]:
    if not s.startswith('"'):
        raise ValueError(f"'{s}' does not start with a quote")
    s = s.removeprefix('"')
    i = get_first_nonescaped_quote(s)
    if i is None:
        raise ValueError(f"no closing quote found in `{s}`")
    return _clean_definition(s[:i].strip()), s[i + 1 :].strip()


def _clean_definition(s: str) -> str:
    # if '\t' in s:
    #     logger.warning('has tab')
    return s.replace('\\"', '"').replace("\n", " ").replace("\t", " ").replace(r"\d", "")


def _extract_synonym(
    s: str,
    synonym_typedefs: Mapping[ReferenceTuple, SynonymTypeDef],
    *,
    node: Reference,
    strict: bool = True,
    ontology_prefix: str,
    upgrade: bool,
) -> Synonym | None:
    # TODO check if the synonym is written like a CURIE... it shouldn't but I've seen it happen
    try:
        name, rest = _quote_split(s)
    except ValueError:
        logger.warning("[%s] invalid synonym: %s", node.curie, s)
        return None

    specificity, rest = _chomp_specificity(rest)
    synonym_typedef, rest = _chomp_typedef(
        rest,
        synonym_typedefs=synonym_typedefs,
        strict=strict,
        node=node,
        ontology_prefix=ontology_prefix,
        upgrade=upgrade,
    )
    provenance, rest = _chomp_references(
        rest, strict=strict, node=node, ontology_prefix=ontology_prefix
    )
    annotations = _chomp_axioms(rest, node=node, strict=strict)

    return Synonym(
        name=name,
<<<<<<< HEAD
        specificity=specificity or "EXACT",
        type=synonym_typedef.reference if synonym_typedef else None,
=======
        specificity=specificity,
        type=synonym_typedef.reference if synonym_typedef else DEFAULT_SYNONYM_TYPE.reference,
>>>>>>> 91a86b84
        provenance=provenance,
        annotations=annotations,
    )


#: A counter for errors in parsing provenance
PROVENANCE_COUNTER: Counter[str] = Counter()


def _parse_trailing_ref_list(
    rest: str, *, strict: bool = True, node: Reference, ontology_prefix: str | None
) -> list[Reference]:
    rest = rest.lstrip("[").rstrip("]")  # FIXME this doesn't account for trailing annotations
    rv = []
    for curie in rest.split(","):
        curie = curie.strip()
        if not curie:
            continue
        reference = Reference.from_curie_or_uri(
            curie, strict=strict, node=node, ontology_prefix=ontology_prefix
        )
        if reference is None:
            if not PROVENANCE_COUNTER[curie]:
                logger.warning("[%s] could not parse provenance CURIE: %s", node.curie, curie)
            PROVENANCE_COUNTER[curie] += 1
            continue
        rv.append(reference)
    return rv


def iterate_node_synonyms(
    data: Mapping[str, Any],
    synonym_typedefs: Mapping[ReferenceTuple, SynonymTypeDef],
    *,
    node: Reference,
    strict: bool = False,
    ontology_prefix: str,
    upgrade: bool,
) -> Iterable[Synonym]:
    """Extract synonyms from a :mod:`obonet` node's data.

    Example strings:
    - "LTEC I" EXACT [Orphanet:93938,DOI:xxxx]
    - "LTEC I" EXACT [Orphanet:93938]
    - "LTEC I" [Orphanet:93938]
    - "LTEC I" []
    """
    for s in data.get("synonym", []):
        s = _extract_synonym(
            s,
            synonym_typedefs,
            node=node,
            strict=strict,
            ontology_prefix=ontology_prefix,
            upgrade=upgrade,
        )
        if s is not None:
            yield s


HANDLED_PROPERTY_TYPES = {
    "xsd:string": str,
    "xsd:dateTime": datetime,
}


def iterate_node_properties(
    data: Mapping[str, Any],
    *,
    node: Reference,
    strict: bool = True,
    ontology_prefix: str,
    upgrade: bool,
) -> Iterable[ObjectProperty | LiteralProperty]:
    """Extract properties from a :mod:`obonet` node's data."""
    for prop_value_type in data.get("property_value", []):
        if yv := _handle_prop(
            prop_value_type,
            node=node,
            strict=strict,
            ontology_prefix=ontology_prefix,
            upgrade=upgrade,
        ):
            yield yv


#: Keep track of property-value pairs for which the value couldn't be parsed,
#: such as `dc:conformsTo autoimmune:inflammation.yaml` in MONDO
UNHANDLED_PROP_OBJECTS: Counter[tuple[Reference, str]] = Counter()

UNHANDLED_PROPS: Counter[str] = Counter()


def _handle_prop(
    prop_value_type: str,
    *,
    node: Reference,
    strict: bool = True,
    ontology_prefix: str,
    upgrade: bool,
) -> ObjectProperty | LiteralProperty | None:
    try:
        prop, value_type = prop_value_type.split(" ", 1)
    except ValueError:
        logger.warning("[%s] property_value is missing a space: %s", node.curie, prop_value_type)
        return None

    prop_reference = _get_prop(
        prop, node=node, strict=strict, ontology_prefix=ontology_prefix, upgrade=upgrade
    )
    if prop_reference is None:
        if not UNHANDLED_PROPS[prop]:
            logger.warning("[%s] unparsable property: %s", node.curie, prop)
        UNHANDLED_PROPS[prop] += 1
        return None

    # if the value doesn't start with a quote, we're going to
    # assume that it's a reference
    if not value_type.startswith('"'):
        obj_reference = Reference.from_curie_or_uri(
            value_type, strict=strict, ontology_prefix=ontology_prefix, node=node
        )
        if obj_reference is None:
            if not UNHANDLED_PROP_OBJECTS[prop_reference, value_type]:
                logger.warning(
                    "[%s - %s] could not parse object: %s",
                    node.curie,
                    prop_reference.curie,
                    value_type,
                )
            UNHANDLED_PROP_OBJECTS[prop_reference, value_type] += 1
            return None
        # TODO can we drop datatype from this?
        return ObjectProperty(prop_reference, obj_reference, None)

    try:
        value, datatype = value_type.rsplit(" ", 1)  # second entry is the value type
    except ValueError:
        logger.warning(
            "[%s] property missing datatype. defaulting to string - %s", node.curie, prop_value_type
        )
        value = value_type
        datatype = ""

    value = value.strip('"')

    if not datatype:
        return LiteralProperty(prop_reference, value, Reference(prefix="xsd", identifier="string"))

    datatype_reference = Reference.from_curie_or_uri(
        datatype, strict=strict, ontology_prefix=ontology_prefix, node=node
    )
    if datatype_reference is None:
        logger.warning("[%s] had unparsable datatype %s", node.curie, prop_value_type)
        return None
    return LiteralProperty(prop_reference, value, datatype_reference)


def _get_prop(
    property_id: str, *, node: Reference, strict: bool, ontology_prefix: str, upgrade: bool
) -> Reference | None:
    for delim in "#/":
        sw = f"http://purl.obolibrary.org/obo/{ontology_prefix}{delim}"
        if property_id.startswith(sw):
            identifier = property_id.removeprefix(sw)
            return default_reference(ontology_prefix, identifier)
    return _parse_identifier(
        property_id, strict=strict, node=node, ontology_prefix=ontology_prefix, upgrade=upgrade
    )


def iterate_node_parents(
    data: Mapping[str, Any],
    *,
    node: Reference,
    strict: bool = True,
    ontology_prefix: str,
) -> Iterable[Reference]:
    """Extract parents from a :mod:`obonet` node's data."""
    for parent_curie in data.get("is_a", []):
        reference = Reference.from_curie_or_uri(
            parent_curie, strict=strict, ontology_prefix=ontology_prefix, node=node
        )
        if reference is None:
            logger.warning("[%s] could not parse parent curie: %s", node.curie, parent_curie)
            continue
        yield reference


def iterate_node_alt_ids(
    data: Mapping[str, Any], *, node: Reference, strict: bool = True, ontology_prefix: str | None
) -> Iterable[Reference]:
    """Extract alternate identifiers from a :mod:`obonet` node's data."""
    for curie in data.get("alt_id", []):
        reference = Reference.from_curie_or_uri(
            curie, strict=strict, node=node, ontology_prefix=ontology_prefix
        )
        if reference is not None:
            yield reference


def iterate_node_relationships(
    data: Mapping[str, Any],
    *,
    node: Reference,
    strict: bool = True,
    ontology_prefix: str,
    upgrade: bool,
) -> Iterable[tuple[Reference, Reference]]:
    """Extract relationships from a :mod:`obonet` node's data."""
    for s in data.get("relationship", []):
        relation_curie, target_curie = s.split(" ")
        relation = _parse_identifier(
            relation_curie,
            strict=strict,
            ontology_prefix=ontology_prefix,
            node=node,
            upgrade=upgrade,
        )
        if relation is None:
            logger.warning("[%s] could not parse relation %s", node.curie, relation_curie)
            continue

        target = Reference.from_curie_or_uri(
            target_curie, strict=strict, ontology_prefix=ontology_prefix, node=node
        )
        if target is None:
            logger.warning("[%s] %s could not parse target %s", node.curie, relation, target_curie)
            continue

        yield relation, target


def iterate_node_xrefs(
    *,
    data: Mapping[str, Any],
    strict: bool = True,
    ontology_prefix: str | None,
    node: Reference,
) -> Iterable[Reference]:
    """Extract xrefs from a :mod:`obonet` node's data."""
    for xref in data.get("xref", []):
        xref = xref.strip()

        if curie_has_blacklisted_prefix(xref) or curie_is_blacklisted(xref) or ":" not in xref:
            continue  # sometimes xref to self... weird

        xref = remap_prefix(xref, ontology_prefix=ontology_prefix)

        split_space = " " in xref
        if split_space:
            _xref_split = xref.split(" ", 1)
            if _xref_split[1][0] not in {'"', "("}:
                logger.debug("[%s] Problem with space in xref %s", node.curie, xref)
                continue
            xref = _xref_split[0]

        yv = Reference.from_curie_or_uri(
            xref, strict=strict, ontology_prefix=ontology_prefix, node=node
        )
        if yv is not None:
            yield yv<|MERGE_RESOLUTION|>--- conflicted
+++ resolved
@@ -539,13 +539,8 @@
 
     return Synonym(
         name=name,
-<<<<<<< HEAD
-        specificity=specificity or "EXACT",
+        specificity=specificity,
         type=synonym_typedef.reference if synonym_typedef else None,
-=======
-        specificity=specificity,
-        type=synonym_typedef.reference if synonym_typedef else DEFAULT_SYNONYM_TYPE.reference,
->>>>>>> 91a86b84
         provenance=provenance,
         annotations=annotations,
     )
