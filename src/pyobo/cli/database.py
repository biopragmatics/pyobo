"""CLI for PyOBO Database Generation."""

import logging

import click
from more_click import verbose_option
from tqdm.contrib.logging import logging_redirect_tqdm
from typing_extensions import TypedDict, Unpack
from zenodo_client import update_zenodo

from .utils import (
    Clickable,
    directory_option,
    force_option,
    force_process_option,
    strict_option,
    zenodo_option,
)
from ..constants import (
    ALTS_DATA_RECORD,
    DEFINITIONS_RECORD,
    JAVERT_RECORD,
    OOH_NA_NA_RECORD,
    PROPERTIES_RECORD,
    RELATIONS_RECORD,
    SPECIES_RECORD,
    SYNONYMS_RECORD,
    TYPEDEFS_RECORD,
)
from ..getters import db_output_helper
from ..xrefdb.xrefs_pipeline import (
    _iter_alts,
    _iter_definitions,
    _iter_metadata,
    _iter_names,
    _iter_properties,
    _iter_relations,
    _iter_species,
    _iter_synonyms,
    _iter_typedefs,
    _iter_xrefs,
)

__all__ = [
    "main",
]


@click.group(name="database")
def main():
    """Build the PyOBO Database."""


skip_pyobo_option = click.option(
    "--skip-pyobo",
    is_flag=True,
    help="Skip prefixes whose ontologies are implemented as PyOBO sources",
)
skip_below_option = click.option(
    "--skip-below", help="Skip prefixes lexically sorted below the given one"
)


def database_annotate(f: Clickable) -> Clickable:
    """Add appropriate decorators to database CLI functions."""
    decorators = [
        main.command(),
        zenodo_option,
        verbose_option,
        directory_option,
        force_option,
        force_process_option,
        strict_option,
        skip_pyobo_option,
        skip_below_option,
    ]
    for decorator in decorators:
        f = decorator(f)
    return f


class DatabaseKwargs(TypedDict):
    """Keyword arguments for database CLI functions."""

    directory: str
    strict: bool
    force: bool
    force_process: bool
    skip_pyobo: bool
    skip_below: str | None


def _update_database_kwargs(kwargs: DatabaseKwargs) -> DatabaseKwargs:
    updated_kwargs = dict(kwargs)
    updated_kwargs.update(force=False, force_process=False)
    # FIXME get typing right on next line
    return updated_kwargs  # type:ignore


@database_annotate
@click.pass_context
def build(ctx: click.Context, **kwargs: Unpack[DatabaseKwargs]) -> None:
    """Build all databases."""
    # if no_strict and zenodo:
    #    click.secho("Must be strict before uploading", fg="red")
    #    sys.exit(1)
    with logging_redirect_tqdm():
        click.secho("Collecting metadata and building", fg="cyan", bold=True)
        # note that this is the only one that needs a force=force
        ctx.invoke(metadata, **kwargs)

        # After running once, we don't want to force or re-process.
        # All the other arguments come along for the ride!
        updated_kwargs = _update_database_kwargs(kwargs)

        click.secho("Alternate Identifiers", fg="cyan", bold=True)
        ctx.invoke(alts, **updated_kwargs)
        click.secho("Synonyms", fg="cyan", bold=True)
        ctx.invoke(synonyms, **updated_kwargs)
        click.secho("Xrefs", fg="cyan", bold=True)
        ctx.invoke(xrefs, **updated_kwargs)
        click.secho("Names", fg="cyan", bold=True)
        ctx.invoke(names, **updated_kwargs)
        click.secho("Definitions", fg="cyan", bold=True)
        ctx.invoke(definitions, **updated_kwargs)
        click.secho("Properties", fg="cyan", bold=True)
        ctx.invoke(properties, **updated_kwargs)
        click.secho("Relations", fg="cyan", bold=True)
        ctx.invoke(relations, **updated_kwargs)
        click.secho("Typedefs", fg="cyan", bold=True)
        ctx.invoke(typedefs, **updated_kwargs)
        click.secho("Species", fg="cyan", bold=True)
        ctx.invoke(species, **updated_kwargs)

<<<<<<< HEAD
skip_below_option = click.option("--skip-below")
skip_below_exclusive_option = click.option("--skip-below-exclusive", is_flag=True)
skip_pyobo_option = click.option("--skip-pyobo", is_flag=True)
force_process_option = click.option("--force-process", is_flag=True)


@main.command()
@verbose_option
@directory_option
@force_option
@no_strict_option
@skip_below_option
@skip_pyobo_option
@force_process_option
def metadata(
    directory: str,
    no_strict: bool,
    force: bool,
    skip_below: str | None,
    skip_pyobo: bool,
    force_process: bool,
):
=======

@database_annotate
def metadata(zenodo: bool, **kwargs: Unpack[DatabaseKwargs]) -> None:
>>>>>>> f19ca002
    """Make the prefix-metadata dump."""
    db_output_helper(
        _iter_metadata,
        "metadata",
        ("prefix", "version", "date", "deprecated"),
        use_gzip=False,
<<<<<<< HEAD
        skip_below=skip_below,
        skip_pyobo=skip_pyobo,
        force_process=force_process,
        use_tqdm=False,
=======
        **kwargs,
>>>>>>> f19ca002
    )
    if zenodo:
        click.secho("No Zenodo record for metadata", fg="red")


@database_annotate
def names(zenodo: bool, **kwargs: Unpack[DatabaseKwargs]) -> None:
    """Make the prefix-identifier-name dump."""
    with logging_redirect_tqdm():
        paths = db_output_helper(
            _iter_names,
            "names",
            ("prefix", "identifier", "name"),
            **kwargs,
        )
    if zenodo:
        # see https://zenodo.org/record/4020486
        update_zenodo(OOH_NA_NA_RECORD, paths)


@database_annotate
def species(zenodo: bool, **kwargs: Unpack[DatabaseKwargs]) -> None:
    """Make the prefix-identifier-species dump."""
    with logging_redirect_tqdm():
        paths = db_output_helper(
            _iter_species,
            "species",
            ("prefix", "identifier", "species"),
            **kwargs,
        )
    if zenodo:
        # see https://zenodo.org/record/5334738
        update_zenodo(SPECIES_RECORD, paths)


@database_annotate
def definitions(zenodo: bool, **kwargs: Unpack[DatabaseKwargs]) -> None:
    """Make the prefix-identifier-definition dump."""
    with logging_redirect_tqdm():
        paths = db_output_helper(
            _iter_definitions,
            "definitions",
            ("prefix", "identifier", "definition"),
            skip_set={"kegg.pathway", "kegg.genes", "kegg.genome", "umls"},
            **kwargs,
        )
    if zenodo:
        # see https://zenodo.org/record/4637061
        update_zenodo(DEFINITIONS_RECORD, paths)


@database_annotate
def typedefs(zenodo: bool, **kwargs: Unpack[DatabaseKwargs]) -> None:
    """Make the typedef prefix-identifier-name dump."""
    with logging_redirect_tqdm():
        paths = db_output_helper(
            _iter_typedefs,
            "typedefs",
            ("prefix", "typedef_prefix", "identifier", "name"),
            use_gzip=False,
            skip_set={"ncbigene", "kegg.pathway", "kegg.genes", "kegg.genome"},
            **kwargs,
        )
    if zenodo:
        # see https://zenodo.org/record/4644013
        update_zenodo(TYPEDEFS_RECORD, paths)


@database_annotate
def alts(zenodo: bool, **kwargs: Unpack[DatabaseKwargs]) -> None:
    """Make the prefix-alt-id dump."""
    with logging_redirect_tqdm():
        paths = db_output_helper(
            _iter_alts,
            "alts",
            ("prefix", "identifier", "alt"),
            skip_set={"kegg.pathway", "kegg.genes", "kegg.genome", "umls"},
            **kwargs,
        )
    if zenodo:
        # see https://zenodo.org/record/4021476
        update_zenodo(ALTS_DATA_RECORD, paths)


@database_annotate
def synonyms(zenodo: bool, **kwargs: Unpack[DatabaseKwargs]) -> None:
    """Make the prefix-identifier-synonym dump."""
    with logging_redirect_tqdm():
        paths = db_output_helper(
            _iter_synonyms,
            "synonyms",
            ("prefix", "identifier", "synonym"),
            skip_set={"kegg.pathway", "kegg.genes", "kegg.genome"},
            **kwargs,
        )
    if zenodo:
        # see https://zenodo.org/record/4021482
        update_zenodo(SYNONYMS_RECORD, paths)


@database_annotate
def relations(zenodo: bool, **kwargs: Unpack[DatabaseKwargs]) -> None:
    """Make the relation dump."""
    with logging_redirect_tqdm():
        paths = db_output_helper(
            _iter_relations,
            "relations",
            (
                "source_prefix",
                "source_identifier",
                "relation_prefix",
                "relation_identifier",
                "target_prefix",
                "target_identifier",
            ),
            summary_detailed=(0, 2, 3),  # second column corresponds to relation type
            **kwargs,
        )
    if zenodo:
        # see https://zenodo.org/record/4625167
        update_zenodo(RELATIONS_RECORD, paths)


@database_annotate
def properties(zenodo: bool, **kwargs: Unpack[DatabaseKwargs]) -> None:
    """Make the properties dump."""
    with logging_redirect_tqdm():
        paths = db_output_helper(
            _iter_properties,
            "properties",
            ("prefix", "identifier", "property", "value"),
            summary_detailed=(0, 2),  # second column corresponds to property type
            **kwargs,
        )
    if zenodo:
        # see https://zenodo.org/record/4625172
        update_zenodo(PROPERTIES_RECORD, paths)


<<<<<<< HEAD
@main.command()
@verbose_option
@directory_option
@zenodo_option
@force_option
@no_strict_option
@skip_pyobo_option
@skip_below_option
@force_process_option
def xrefs(
    directory: str,
    zenodo: bool,
    force: bool,
    no_strict: bool,
    skip_pyobo: bool,
    force_process: bool,
    skip_below: str | None,
):
=======
@database_annotate
def xrefs(zenodo: bool, **kwargs: Unpack[DatabaseKwargs]) -> None:
>>>>>>> f19ca002
    """Make the prefix-identifier-xref dump."""
    with logging_redirect_tqdm():
        paths = db_output_helper(
            _iter_xrefs,
            "xrefs",
            ("prefix", "identifier", "xref_prefix", "xref_identifier", "provenance"),
<<<<<<< HEAD
            directory=directory,
            force=force,
            strict=not no_strict,
            skip_pyobo=skip_pyobo,
            skip_below=skip_below,
            force_process=force_process,
=======
>>>>>>> f19ca002
            summary_detailed=(0, 2),  # second column corresponds to xref prefix
            **kwargs,
        )
    if zenodo:
        # see https://zenodo.org/record/4021477
        update_zenodo(JAVERT_RECORD, paths)


if __name__ == "__main__":
    logging.captureWarnings(True)
    with logging_redirect_tqdm():
        main()<|MERGE_RESOLUTION|>--- conflicted
+++ resolved
@@ -132,48 +132,17 @@
         click.secho("Species", fg="cyan", bold=True)
         ctx.invoke(species, **updated_kwargs)
 
-<<<<<<< HEAD
-skip_below_option = click.option("--skip-below")
-skip_below_exclusive_option = click.option("--skip-below-exclusive", is_flag=True)
-skip_pyobo_option = click.option("--skip-pyobo", is_flag=True)
-force_process_option = click.option("--force-process", is_flag=True)
-
-
-@main.command()
-@verbose_option
-@directory_option
-@force_option
-@no_strict_option
-@skip_below_option
-@skip_pyobo_option
-@force_process_option
-def metadata(
-    directory: str,
-    no_strict: bool,
-    force: bool,
-    skip_below: str | None,
-    skip_pyobo: bool,
-    force_process: bool,
-):
-=======
 
 @database_annotate
 def metadata(zenodo: bool, **kwargs: Unpack[DatabaseKwargs]) -> None:
->>>>>>> f19ca002
     """Make the prefix-metadata dump."""
     db_output_helper(
         _iter_metadata,
         "metadata",
         ("prefix", "version", "date", "deprecated"),
         use_gzip=False,
-<<<<<<< HEAD
-        skip_below=skip_below,
-        skip_pyobo=skip_pyobo,
-        force_process=force_process,
         use_tqdm=False,
-=======
         **kwargs,
->>>>>>> f19ca002
     )
     if zenodo:
         click.secho("No Zenodo record for metadata", fg="red")
@@ -313,44 +282,14 @@
         update_zenodo(PROPERTIES_RECORD, paths)
 
 
-<<<<<<< HEAD
-@main.command()
-@verbose_option
-@directory_option
-@zenodo_option
-@force_option
-@no_strict_option
-@skip_pyobo_option
-@skip_below_option
-@force_process_option
-def xrefs(
-    directory: str,
-    zenodo: bool,
-    force: bool,
-    no_strict: bool,
-    skip_pyobo: bool,
-    force_process: bool,
-    skip_below: str | None,
-):
-=======
 @database_annotate
 def xrefs(zenodo: bool, **kwargs: Unpack[DatabaseKwargs]) -> None:
->>>>>>> f19ca002
     """Make the prefix-identifier-xref dump."""
     with logging_redirect_tqdm():
         paths = db_output_helper(
             _iter_xrefs,
             "xrefs",
             ("prefix", "identifier", "xref_prefix", "xref_identifier", "provenance"),
-<<<<<<< HEAD
-            directory=directory,
-            force=force,
-            strict=not no_strict,
-            skip_pyobo=skip_pyobo,
-            skip_below=skip_below,
-            force_process=force_process,
-=======
->>>>>>> f19ca002
             summary_detailed=(0, 2),  # second column corresponds to xref prefix
             **kwargs,
         )
