# -*- coding: utf-8 -*-

"""CLI for PyOBO Database Generation."""

import logging
import sys
from typing import Optional

import click
from more_click import verbose_option
from tqdm.contrib.logging import logging_redirect_tqdm
from zenodo_client import update_zenodo

from .utils import directory_option, force_option, no_strict_option, zenodo_option
from ..constants import (
    ALTS_DATA_RECORD,
    DEFINITIONS_RECORD,
    JAVERT_RECORD,
    OOH_NA_NA_RECORD,
    PROPERTIES_RECORD,
    RELATIONS_RECORD,
    SPECIES_RECORD,
    SYNONYMS_RECORD,
    TYPEDEFS_RECORD,
)
from ..getters import db_output_helper
from ..xrefdb.xrefs_pipeline import (
    _iter_alts,
    _iter_definitions,
    _iter_metadata,
    _iter_ooh_na_na,
    _iter_properties,
    _iter_relations,
    _iter_species,
    _iter_synonyms,
    _iter_typedefs,
    _iter_xrefs,
)

__all__ = [
    "main",
]


@click.group(name="database")
def main():
    """Build the PyOBO Database."""


@main.command()
@verbose_option
@directory_option
@zenodo_option
@force_option
@no_strict_option
@click.pass_context
def build(ctx: click.Context, directory: str, zenodo: bool, no_strict: bool, force: bool):
    """Build all databases."""
    if no_strict and zenodo:
        click.secho("Must be strict before uploading", fg="red")
        sys.exit(1)

    click.secho("Collecting metadata and building", fg="cyan", bold=True)
    # note that this is the only one that needs a force=force
    ctx.invoke(metadata, directory=directory, no_strict=no_strict, force=force)
    click.secho("Alternate Identifiers", fg="cyan", bold=True)
    ctx.invoke(alts, directory=directory, zenodo=zenodo, no_strict=no_strict)
    click.secho("Synonyms", fg="cyan", bold=True)
    ctx.invoke(synonyms, directory=directory, zenodo=zenodo, no_strict=no_strict)
    click.secho("Xrefs", fg="cyan", bold=True)
    ctx.invoke(xrefs, directory=directory, zenodo=zenodo, no_strict=no_strict)
    click.secho("Names", fg="cyan", bold=True)
    ctx.invoke(names, directory=directory, zenodo=zenodo, no_strict=no_strict)
    click.secho("Definitions", fg="cyan", bold=True)
    ctx.invoke(definitions, directory=directory, zenodo=zenodo, no_strict=no_strict)
    click.secho("Properties", fg="cyan", bold=True)
    ctx.invoke(properties, directory=directory, zenodo=zenodo, no_strict=no_strict)
    click.secho("Relations", fg="cyan", bold=True)
    ctx.invoke(relations, directory=directory, zenodo=zenodo, no_strict=no_strict)
    click.secho("Typedefs", fg="cyan", bold=True)
    ctx.invoke(typedefs, directory=directory, zenodo=zenodo, no_strict=no_strict)
    click.secho("Species", fg="cyan", bold=True)
    ctx.invoke(species, directory=directory, zenodo=zenodo, no_strict=no_strict)


@main.command()
@verbose_option
@directory_option
@force_option
@no_strict_option
@click.option("--skip-below")
@click.option("--skip-pyobo")
def metadata(
    directory: str, no_strict: bool, force: bool, skip_below: Optional[str], skip_pyobo: bool
):
    """Make the prefix-metadata dump."""
    db_output_helper(
        _iter_metadata,
        "metadata",
        ("prefix", "version", "date", "deprecated"),
        strict=not no_strict,
        force=force,
        directory=directory,
        use_gzip=False,
        skip_below=skip_below,
        skip_pyobo=skip_pyobo,
    )


@main.command()
@verbose_option
@directory_option
@zenodo_option
@force_option
@no_strict_option
def names(directory: str, zenodo: bool, no_strict: bool, force: bool):
    """Make the prefix-identifier-name dump."""
    paths = db_output_helper(
        _iter_ooh_na_na,
        "names",
        ("prefix", "identifier", "name"),
        strict=not no_strict,
        force=force,
        directory=directory,
    )
    if zenodo:
        # see https://zenodo.org/record/4020486
        update_zenodo(OOH_NA_NA_RECORD, paths)


@main.command()
@verbose_option
@directory_option
@zenodo_option
@force_option
@no_strict_option
def species(directory: str, zenodo: bool, no_strict: bool, force: bool):
    """Make the prefix-identifier-species dump."""
    paths = db_output_helper(
        _iter_species,
        "species",
        ("prefix", "identifier", "species"),
        strict=not no_strict,
        force=force,
        directory=directory,
    )
    if zenodo:
        # see https://zenodo.org/record/5334738
        update_zenodo(SPECIES_RECORD, paths)


@main.command()
@verbose_option
@directory_option
@zenodo_option
@force_option
@no_strict_option
def definitions(directory: str, zenodo: bool, no_strict: bool, force: bool):
    """Make the prefix-identifier-definition dump."""
    paths = db_output_helper(
        _iter_definitions,
        "definitions",
        ("prefix", "identifier", "definition"),
        strict=not no_strict,
        force=force,
        directory=directory,
        skip_set={"kegg.pathway", "kegg.genes", "kegg.genome", "umls"},
    )
    if zenodo:
        # see https://zenodo.org/record/4637061
        update_zenodo(DEFINITIONS_RECORD, paths)


@main.command()
@verbose_option
@directory_option
@zenodo_option
@force_option
@no_strict_option
def typedefs(directory: str, zenodo: bool, no_strict: bool, force: bool):
    """Make the typedef prefix-identifier-name dump."""
    paths = db_output_helper(
        _iter_typedefs,
        "typedefs",
        ("prefix", "typedef_prefix", "identifier", "name"),
        strict=not no_strict,
        force=force,
        directory=directory,
        use_gzip=False,
        skip_set={"ncbigene", "kegg.pathway", "kegg.genes", "kegg.genome"},
    )
    if zenodo:
        # see https://zenodo.org/record/4644013
        update_zenodo(TYPEDEFS_RECORD, paths)


@main.command()
@verbose_option
@directory_option
@zenodo_option
@force_option
@no_strict_option
def alts(directory: str, zenodo: bool, force: bool, no_strict: bool):
    """Make the prefix-alt-id dump."""
    paths = db_output_helper(
        _iter_alts,
        "alts",
        ("prefix", "identifier", "alt"),
        directory=directory,
        force=force,
        strict=not no_strict,
        skip_set={"kegg.pathway", "kegg.genes", "kegg.genome", "umls"},
    )
    if zenodo:
        # see https://zenodo.org/record/4021476
        update_zenodo(ALTS_DATA_RECORD, paths)


@main.command()
@verbose_option
@directory_option
@zenodo_option
@force_option
@no_strict_option
def synonyms(directory: str, zenodo: bool, force: bool, no_strict: bool):
    """Make the prefix-identifier-synonym dump."""
    paths = db_output_helper(
        _iter_synonyms,
        "synonyms",
        ("prefix", "identifier", "synonym"),
        directory=directory,
        force=force,
        strict=not no_strict,
        skip_set={"kegg.pathway", "kegg.genes", "kegg.genome"},
    )
    if zenodo:
        # see https://zenodo.org/record/4021482
        update_zenodo(SYNONYMS_RECORD, paths)


@main.command()
@verbose_option
@directory_option
@zenodo_option
@force_option
@no_strict_option
def relations(directory: str, zenodo: bool, force: bool, no_strict: bool):
    """Make the relation dump."""
    paths = db_output_helper(
        _iter_relations,
        "relations",
        (
            "source_prefix",
            "source_identifier",
            "relation_prefix",
            "relation_identifier",
            "target_prefix",
            "target_identifier",
        ),
        directory=directory,
        force=force,
        strict=not no_strict,
        summary_detailed=(0, 2, 3),  # second column corresponds to relation type
    )
    if zenodo:
        # see https://zenodo.org/record/4625167
        update_zenodo(RELATIONS_RECORD, paths)


@main.command()
@verbose_option
@directory_option
@zenodo_option
@force_option
@no_strict_option
def properties(directory: str, zenodo: bool, force: bool, no_strict: bool):
    """Make the properties dump."""
    paths = db_output_helper(
        _iter_properties,
        "properties",
        ("prefix", "identifier", "property", "value"),
        directory=directory,
        force=force,
        strict=not no_strict,
        summary_detailed=(0, 2),  # second column corresponds to property type
    )
    if zenodo:
        # see https://zenodo.org/record/4625172
        update_zenodo(PROPERTIES_RECORD, paths)


@main.command()
@verbose_option
@directory_option
@zenodo_option
@force_option
@no_strict_option
def xrefs(directory: str, zenodo: bool, force: bool, no_strict: bool):  # noqa: D202
    """Make the prefix-identifier-xref dump."""
    paths = db_output_helper(
        _iter_xrefs,
        "xrefs",
        ("prefix", "identifier", "xref_prefix", "xref_identifier", "provenance"),
        directory=directory,
        force=force,
        strict=not no_strict,
        summary_detailed=(0, 2),  # second column corresponds to xref prefix
    )
    if zenodo:
        # see https://zenodo.org/record/4021477
        update_zenodo(JAVERT_RECORD, paths)


if __name__ == "__main__":
<<<<<<< HEAD
=======
    logging.captureWarnings(True)
>>>>>>> 4449d0e9
    with logging_redirect_tqdm():
        main()<|MERGE_RESOLUTION|>--- conflicted
+++ resolved
@@ -312,9 +312,6 @@
 
 
 if __name__ == "__main__":
-<<<<<<< HEAD
-=======
     logging.captureWarnings(True)
->>>>>>> 4449d0e9
     with logging_redirect_tqdm():
         main()