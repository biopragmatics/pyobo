"""CLI for PyOBO lookups."""

import json
import sys
from collections.abc import Mapping

import bioregistry
import click
from more_click import verbose_option
from typing_extensions import TypedDict, Unpack

from .utils import (
    Clickable,
    echo_df,
    force_option,
    force_process_option,
    prefix_argument,
    strict_option,
    version_option,
)
from ..api import (
    get_ancestors,
    get_descendants,
    get_filtered_properties_df,
    get_filtered_relations_df,
    get_filtered_xrefs,
    get_hierarchy,
    get_id_definition_mapping,
    get_id_name_mapping,
    get_id_species_mapping,
    get_id_synonyms_mapping,
    get_id_to_alts,
    get_ids,
    get_metadata,
    get_name_by_curie,
    get_properties_df,
    get_relations_df,
    get_typedef_df,
    get_xrefs_df,
)
from ..struct import Reference

__all__ = [
    "lookup",
]


@click.group()
def lookup():
    """Lookup resources."""


def lookup_annotate(f: Clickable) -> Clickable:
    """Add appropriate decorators to lookup CLI functions."""
    for decorator in [
        lookup.command(),
        prefix_argument,
        verbose_option,
        force_option,
        force_process_option,
        strict_option,
        version_option,
    ]:
        f = decorator(f)
    return f


identifier_option = click.option("-i", "--identifier")


class LookupKwargs(TypedDict):
    """Keyword arguments for database CLI functions."""

    prefix: str
    strict: bool
    force: bool
    force_process: bool
    version: str | None


@lookup_annotate
@click.option("-t", "--target")
def xrefs(target: str, **kwargs: Unpack[LookupKwargs]) -> None:
    """Page through xrefs for the given namespace to the second given namespace."""
    if target:
        target_norm = bioregistry.normalize_prefix(target)
        filtered_xrefs = get_filtered_xrefs(xref_prefix=target_norm, **kwargs)
        click.echo_via_pager(
            "\n".join(f"{identifier}\t{_xref}" for identifier, _xref in filtered_xrefs.items())
        )
    else:
        all_xrefs_df = get_xrefs_df(**kwargs)
        echo_df(all_xrefs_df)


@lookup_annotate
def metadata(**kwargs: Unpack[LookupKwargs]) -> None:
    """Print the metadata for the given namespace."""
    metadata = get_metadata(**kwargs)
    click.echo(json.dumps(metadata, indent=2))


@lookup_annotate
def ids(**kwargs: Unpack[LookupKwargs]) -> None:
    """Page through the identifiers of entities in the given namespace."""
    id_list = get_ids(**kwargs)
    click.echo_via_pager("\n".join(id_list))


<<<<<<< HEAD
@lookup.command()
@prefix_argument
@verbose_option
@force_option
@no_strict_option
@click.option("-i", "--identifier")
@click.option("--force-process", is_flag=True)
@version_option
def names(
    prefix: str,
    identifier: str | None,
    force: bool,
    no_strict: bool,
    version: str | None,
    force_process: bool,
):
    """Page through the identifiers and names of entities in the given namespace."""
    id_to_name = get_id_name_mapping(
        prefix, force=force, strict=not no_strict, version=version, force_process=force_process
    )
    if not id_to_name:
        click.secho("no names found", fg="red")
        return sys.exit(1)
=======
@lookup_annotate
@identifier_option
def names(identifier: str | None, **kwargs: Unpack[LookupKwargs]) -> None:
    """Page through the identifiers and names of entities in the given namespace."""
    id_to_name = get_id_name_mapping(**kwargs)
>>>>>>> f19ca002
    if identifier is None:
        _help_page_mapping(id_to_name)
    else:
        name = id_to_name.get(identifier)
        if name is None:
            click.secho(f"No name available for {identifier}", fg="red")
        else:
            click.echo(name)


@lookup_annotate
@identifier_option
def species(identifier: str | None, **kwargs: Unpack[LookupKwargs]) -> None:
    """Page through the identifiers and species of entities in the given namespace."""
    id_to_species = get_id_species_mapping(**kwargs)
    if identifier is None:
        _help_page_mapping(id_to_species)
    else:
        species = id_to_species.get(identifier)
        if species is None:
            click.secho(f"No species available for {identifier}", fg="red")
        else:
            click.echo(species)


@lookup_annotate
@identifier_option
def definitions(identifier: str | None, **kwargs: Unpack[LookupKwargs]) -> None:
    """Page through the identifiers and definitions of entities in the given namespace."""
    id_to_definition = get_id_definition_mapping(**kwargs)
    if identifier is None:
        _help_page_mapping(id_to_definition)
    else:
        definition = id_to_definition.get(identifier)
        if definition is None:
            click.secho(f"No definition available for {identifier}", fg="red")
        else:
            click.echo(definition)


@lookup_annotate
def typedefs(**kwargs: Unpack[LookupKwargs]) -> None:
    """Page through the identifiers and names of typedefs in the given namespace."""
    df = get_typedef_df(**kwargs)
    echo_df(df)


def _help_page_mapping(id_to_name: Mapping[str, str]) -> None:
    click.echo_via_pager("\n".join("\t".join(item) for item in id_to_name.items()))


@lookup_annotate
@identifier_option
def synonyms(identifier: str | None, **kwargs: Unpack[LookupKwargs]) -> None:
    """Page through the synonyms for entities in the given namespace."""
<<<<<<< HEAD
    if ":" in prefix:
        reference = Reference.from_curie(prefix, strict=False)
        if reference is None:
            click.secho(f"could not normalize {prefix}")
            return sys.exit(1)
        name = get_name(reference)
        id_to_synonyms = get_id_synonyms_mapping(reference.prefix, force=force)
        click.echo(f"Synonyms for {reference.curie} ! {name}")
        for synonym in id_to_synonyms.get(reference.identifier, []):
            click.echo(synonym)
    else:  # it's a prefix
        id_to_synonyms = get_id_synonyms_mapping(prefix, force=force, version=version)
=======
    id_to_synonyms = get_id_synonyms_mapping(**kwargs)
    if identifier is None:
>>>>>>> f19ca002
        click.echo_via_pager(
            "\n".join(
                f"{identifier}\t{_synonym}"
                for identifier, _synonyms in id_to_synonyms.items()
                for _synonym in _synonyms
            )
        )
    else:
        synonyms = id_to_synonyms.get(identifier, [])
        if not synonyms:
            click.secho(f"No synonyms available for {identifier}", fg="red")
        else:
            click.echo_via_pager("\n".join(synonyms))


@lookup_annotate
@click.option(
    "--relation", help="CURIE for the relationship or just the ID if local to the ontology"
)
@click.option("--target", help="Prefix for the target")
@click.option("--summarize", is_flag=True)
def relations(
    relation: str,
    target: str,
    summarize: bool,
    **kwargs: Unpack[LookupKwargs],
) -> None:
    """Page through the relations for entities in the given namespace."""
    if relation is None:
        relations_df = get_relations_df(**kwargs)
        if summarize:
            click.echo(relations_df[relations_df.columns[2]].value_counts())
        else:
            echo_df(relations_df)
    else:
<<<<<<< HEAD
        reference = Reference.from_curie(relation, strict=False)
        if reference is None:  # that's the identifier
            click.secho(f"not valid curie, assuming local to {prefix}", fg="yellow")
=======
        curie = normalize_curie(relation)
        if curie[1] is None:
>>>>>>> f19ca002
            raise sys.exit(1)

        if target is not None:
            norm_target = bioregistry.normalize_prefix(target)
            if norm_target is None:
                raise ValueError
            relations_df = get_filtered_relations_df(
<<<<<<< HEAD
                prefix,
                relation=reference.curie,
                force=force,
                strict=not no_strict,
                target=norm_target,
=======
                relation=curie,
                target=norm_target,
                **kwargs,
>>>>>>> f19ca002
            )
        else:
            raise NotImplementedError(f"can not filter by target prefix {target}")


@lookup_annotate
@click.option("--include-part-of", is_flag=True)
@click.option("--include-has-member", is_flag=True)
def hierarchy(
    include_part_of: bool,
    include_has_member: bool,
    **kwargs: Unpack[LookupKwargs],
) -> None:
    """Page through the hierarchy for entities in the namespace."""
    h = get_hierarchy(
        include_part_of=include_part_of,
        include_has_member=include_has_member,
        **kwargs,
    )
    click.echo_via_pager("\n".join("\t".join(row) for row in h.edges()))


@lookup_annotate
@click.argument("identifier")
def ancestors(
    identifier: str,
    **kwargs: Unpack[LookupKwargs],
) -> None:
    """Look up ancestors."""
    curies = get_ancestors(identifier=identifier, **kwargs)
    for curie in sorted(curies or []):
        click.echo(f"{curie}\t{get_name_by_curie(curie, version=kwargs['version'])}")


@lookup_annotate
@click.argument("identifier")
def descendants(
    identifier: str,
    **kwargs: Unpack[LookupKwargs],
) -> None:
    """Look up descendants."""
    curies = get_descendants(identifier=identifier, **kwargs)
    for curie in sorted(curies or []):
        click.echo(f"{curie}\t{get_name_by_curie(curie, version=kwargs['version'])}")


@lookup_annotate
@click.option("-k", "--key")
def properties(
    key: str | None,
    **kwargs: Unpack[LookupKwargs],
) -> None:
    """Page through the properties for entities in the given namespace."""
    if key is None:
        properties_df = get_properties_df(**kwargs)
    else:
        properties_df = get_filtered_properties_df(prop=key, **kwargs)
    echo_df(properties_df)


@lookup_annotate
@identifier_option
def alts(
    identifier: str | None,
    **kwargs: Unpack[LookupKwargs],
) -> None:
    """Page through alt ids in a namespace."""
    id_to_alts = get_id_to_alts(**kwargs)
    if identifier is None:
        click.echo_via_pager(
            "\n".join(
                f"{identifier}\t{alt}" for identifier, alts in id_to_alts.items() for alt in alts
            )
        )
    else:
        _alts = id_to_alts.get(identifier)
        if _alts is None:
            click.secho(f"No alternate identifiers for {identifier}", fg="red")
        else:
            click.echo("\n".join(_alts))<|MERGE_RESOLUTION|>--- conflicted
+++ resolved
@@ -107,37 +107,11 @@
     click.echo_via_pager("\n".join(id_list))
 
 
-<<<<<<< HEAD
-@lookup.command()
-@prefix_argument
-@verbose_option
-@force_option
-@no_strict_option
-@click.option("-i", "--identifier")
-@click.option("--force-process", is_flag=True)
-@version_option
-def names(
-    prefix: str,
-    identifier: str | None,
-    force: bool,
-    no_strict: bool,
-    version: str | None,
-    force_process: bool,
-):
-    """Page through the identifiers and names of entities in the given namespace."""
-    id_to_name = get_id_name_mapping(
-        prefix, force=force, strict=not no_strict, version=version, force_process=force_process
-    )
-    if not id_to_name:
-        click.secho("no names found", fg="red")
-        return sys.exit(1)
-=======
 @lookup_annotate
 @identifier_option
 def names(identifier: str | None, **kwargs: Unpack[LookupKwargs]) -> None:
     """Page through the identifiers and names of entities in the given namespace."""
     id_to_name = get_id_name_mapping(**kwargs)
->>>>>>> f19ca002
     if identifier is None:
         _help_page_mapping(id_to_name)
     else:
@@ -193,23 +167,8 @@
 @identifier_option
 def synonyms(identifier: str | None, **kwargs: Unpack[LookupKwargs]) -> None:
     """Page through the synonyms for entities in the given namespace."""
-<<<<<<< HEAD
-    if ":" in prefix:
-        reference = Reference.from_curie(prefix, strict=False)
-        if reference is None:
-            click.secho(f"could not normalize {prefix}")
-            return sys.exit(1)
-        name = get_name(reference)
-        id_to_synonyms = get_id_synonyms_mapping(reference.prefix, force=force)
-        click.echo(f"Synonyms for {reference.curie} ! {name}")
-        for synonym in id_to_synonyms.get(reference.identifier, []):
-            click.echo(synonym)
-    else:  # it's a prefix
-        id_to_synonyms = get_id_synonyms_mapping(prefix, force=force, version=version)
-=======
     id_to_synonyms = get_id_synonyms_mapping(**kwargs)
     if identifier is None:
->>>>>>> f19ca002
         click.echo_via_pager(
             "\n".join(
                 f"{identifier}\t{_synonym}"
@@ -245,14 +204,9 @@
         else:
             echo_df(relations_df)
     else:
-<<<<<<< HEAD
-        reference = Reference.from_curie(relation, strict=False)
-        if reference is None:  # that's the identifier
-            click.secho(f"not valid curie, assuming local to {prefix}", fg="yellow")
-=======
-        curie = normalize_curie(relation)
-        if curie[1] is None:
->>>>>>> f19ca002
+        relation_reference = Reference.from_curie(relation, strict=False)
+        if relation_reference is None:  # that's the identifier
+            click.secho(f"not valid curie {relation}", fg="yellow")
             raise sys.exit(1)
 
         if target is not None:
@@ -260,17 +214,9 @@
             if norm_target is None:
                 raise ValueError
             relations_df = get_filtered_relations_df(
-<<<<<<< HEAD
-                prefix,
-                relation=reference.curie,
-                force=force,
-                strict=not no_strict,
-                target=norm_target,
-=======
-                relation=curie,
+                relation=relation_reference,
                 target=norm_target,
                 **kwargs,
->>>>>>> f19ca002
             )
         else:
             raise NotImplementedError(f"can not filter by target prefix {target}")
