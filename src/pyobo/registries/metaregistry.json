{
  "blacklists": {
    "full": [
      "ClinGen:AminoacidopathyGeneCurationPanel",
      "KEGG",
      "NIST",
      "ICD9CM_2005:<new dbxref>",
      "XX:<new dbxref>",
      "XX:<new xref>",
      "STRUCTURE_Formula",
      "United:Kingdom",
      "United:States",
      "Harvard-Oxford:Atlas",
      "South:Korea",
      "Codex:\\:260",
      "Europe:\\:260",
      "BioGRID:curators",
      "POC:curators",
      "CGP:curators",
      "DiffAvg:",
      "DiffFormula:",
      "DiffMono:",
      "Formula:",
      "MassAvg:",
      "MassMono:",
      "Origin:",
      "Source:",
      "TermSpec:",
      "FormalCharge:",
      "snap:Quality",
      "depicted:by",
      "http:http\\://www.pacificbiosciences.com/pdf/WP_Detecting_DNA_Base_Modifications_Using_SMRT_Sequencing.pdf",
      "XX:www.ensembl.org/info/genome/variation/predicted_data.html#consequences",
      "http:www.ensembl.org/info/genome/variation/predicted_data.html#consequences",
      "EBI:www.ebi.ac.uk/mutations/recommendations/mutevent.html",
      "\\:has_start_point",
      "DDB:pf",
      "TS:0",
      "CTD:curators",
      "IEDB:RV",
      "Tail:fat",
      "Pituitary:gland",
      "Compound:eye",
      "Lymph:node",
      "Lamina:propria",
      "Follicular:fluid",
      "dph:GOC",
      "gOC:dph",
      "gOC:dph",
      "ftp://ftp.ncbi.nih.gov/snp/specs/docsum_3.1.xsd",
      "HPO:PCS",
      "HPO:ICE",
      "IEDB:BP",
      "PomBane:vw",
      "PomBase\\:mah",
      {
        "type": "group",
        "from": "mpath",
        "text": [
          "Pathbase: Curation",
          "Pathbase: Pathology Committee"
        ]
      },
      {
        "type": "group",
        "from": "hp",
        "reason": "curator names appearing in definition and synonym provenance strings",
        "text": [
          "LMU:mgriese",
          "HPO:sdoelken",
          "HPO:curators",
          "Sanford:krageth",
          "HPO:probinson",
          "UToronto:chum",
          "PhenoTips:CHum"
        ]
      },
      {
        "type": "group",
        "text": [
          "KL:KL",
          "PT:PT",
          "EM:EM"
        ],
        "reason": "nonsense attribution",
        "from": "idomal"
      },
      {
        "type": "group",
        "text": [
          "NS:NS",
          "Walter_Reed:taxonomy"
        ],
        "from": "miro"
      },
      "PLATY:A.H.L.Fischer",
      "URL:http\\://digitalcommons.unl.edu/cgi/viewcontent.cgi?article=1007&context=onlinedictinvertzoology",
      "NIFSTD:NeuroNames_abbrevSource",
      {
        "type": "group",
        "text": [
          "OBOL:accepted",
          "OBOL:automatic",
          "Follicular:antrum",
          "Leydig's:organ",
          "Dermal:denticle",
          "Serous:membrane",
          "Pinhole:eye",
          "Vaginal:fornix",
          "Duct:(anatomy)",
          "Organ:(anatomy)"
        ],
        "from": "uberon"
      },
      "TAIR:TED",
      "CS:0",
      "ADL:FTT",
      "Getty:TGN",
      {
        "type": "group",
        "text": [
          "USGS:SDTS",
          "NASA:earthrealm",
          "Genomes:fissure",
          "METAR:FZRA",
          "INTERNAS:WS2",
          "Uranium:mining"
        ],
        "from": "envo"
      },
      {
        "type": "group",
        "text": [
          "FlyPNS:PNSdescription0.html",
          "FlyPNS:PNSdescription.html#lbd",
          "FlyPNS:PNSdescription.html#ltd",
          "FlyPNS:PNSnomenclature.html",
          "FlyPNS:PNSdescription.html#dh1"
        ],
        "from": "fbbt"
      },
      {
        "type": "group",
        "text": [
          "LifO:0000005"
        ],
        "from": "ino",
        "reason": "random ad-hoc term. should probably just skip this entire ontology"
      },
      {
        "type": "group",
        "text": [
          "GeneReviews:NBK331",
          "GeneReviews:NBK5191",
          "GeneReveiws:NBK350"
        ],
        "from": "maxo",
        "comment": "these actually correspond to NCBI books"
      },
      {
        "type": "group",
        "text": [
          "value-type:xsd\\:string"
        ],
        "from": "ms"
      },
      {
        "type": "group",
        "text": [
          "POC:Maria_Alejandra_Gandolfo",
          "NIG:Yukiko_Yamazaki",
          "NYBG:Brandon_Sinn",
          "NYBG:Dario_Cavaliere"
        ],
        "from": "po"
      },
      {
        "type": "group",
        "text": [
          "Gramene:pankaj_jaiswal",
          "scale:6",
          "Gramene:cwt6"
        ],
        "from": "to"
      },
      {
        "type": "group",
        "text": [
          "active:in",
          "actively:involves",
          "aggregate:statistic",
          "associated:with",
          "affected:by",
          "base:coordinate",
          "biomarker:for",
          "capable:of",
          "caused:by",
          "coexpressed:with",
          "association:type",
          "association:slot",
          "close:match",
          "completed:by",
          "coexists:with",
          "colocalizes:with",
          "available:from"
        ],
        "from": "biolink"
      },
      {
        "type": "group",
        "text": [
          "TTOCurator:Conway_etal_2008",
          "TTOCurator:CavenderAndCoburn1992",
          "TTOCurator:Vari1995"
        ],
        "from": "tto"
      }
    ],
    "resource_prefix": {
      "ogg": [
        "IMGT/GENE-DB:"
      ],
      "vo": [
        "NCBITaxon_VO"
      ],
      "duo": [
        "topic:"
      ],
      "cido": [
        "https://www.nmpa.gov.cn"
      ],
      "fbbt": [
        "larvalbrain_axon_tract:",
        "larvalbrain_neuropil:",
        "FlyPNS:PNS"
      ],
      "envo": [
        "SPIRE:",
        "TODO^^^",
        "IUCN-PACS:",
        "http://www.britannica.com"
      ],
      "mco": [
        "colombos:"
      ],
      "efo": [
        "Germplasm:",
        "BilaDO:",
        "OGES:"
      ],
      "idomal": [
        "IRAC:",
        "MOSBP"
      ],
      "mondo": [
        "url:https\\://rarediseases.info.nih.gov",
        "ICD10EXP:"
      ],
      "mod": [
        "Remap:",
        "UnMod:",
        "UniMo:"
      ],
      "hao": [
        "DUMMY_TYPDEF:"
      ],
      "iceo": [
        "OTCS:"
      ],
      "iobc": [
        "detail?JGLOBAL:ID="
      ],
      "uberon": [
        "GAID:",
        "OpenCyc:",
        "BM:",
        "BSA:",
        "XtroDO:",
        "nlx_subcell",
        "OGEM:",
        "ANISEED:",
        "BILS:",
        "ABA:",
        "MAP:"
      ],
      "cellosaurus": [
        "FCDI",
        "CCTCC:",
        "IARC_TP53:",
        "KCB:",
        "PharmacoDB:",
        "MCCL:MCC:",
        "IBRC",
        "ISCR",
        "IZSLER",
        "MCCL",
        "NCBI_Iran",
        "NCI-DTP",
        "NISES",
        "RSCB",
        "SKY/M-FISH/CGH",
        "LINCS_HMS",
        "CCLV",
        "Cosmic-CLP:",
        "PubChem_Cell_line:CVCL_",
        "Rockland:",
        "CancerTools:",
        "Innoprot:"
      ],
      "oba": [
        "AUTO:patterns"
      ],
      "pato": [
        "ilxtr:"
      ],
      "plana": [
        "Optic:",
        "NIF:Subcellular\\:sao"
      ],
      "po": [
        "FNA:",
        "PlantSystematics_image_archive:",
        "CO_125:",
        "SOY:",
        "TAIR:",
        "OB_SF2_PO:",
        "OBO-SF2_PO:",
        "OBO_SF3_PO:",
        "OBOS_SF_PO:",
        "OB_SF_PO:",
        "OBO-SF_PO:",
        "OBO_PO_SF:",
        "PO_REF",
        "Maize",
        "GO_GIT"
      ],
      "pr": [
        "ImmPort:",
        "TLR:",
        "HIstome_ptm_Hs:"
      ],
      "to": [
        "TO_GIT",
        "GIT_TO",
        "OBO_S2F_TO",
        "GCP:GCP_"
      ],
      "tto": [
        "CASGEN:"
      ],
      "wb": [
        "WBPaper:"
      ],
      "cl": [
        "WikipediaVersioned"
      ]
    },
    "prefix": [
      "Image:",
      "Category",
      "http://",
      "https://",
      "http://dbpedia.org",
      "https://github.com",
      "PERSON",
      "similar to",
      "modelled on",
      "SUBMITTER",
      "STRUCTURE_ChemicalName_IUPAC",
      "STRUCTURE_Formula",
      "stedman",
      "From_Merriam-Webster's_Online_Dictionary_at_www.Merriam-Webster.com",
      "value-type:",
      "binary-data-type:MS\\",
      "PECO_GIT",
      "OBO_SF2_PECO",
      "id-validation-regexp: ",
      "id-validation-regex: ",
      "search-url: ",
      "regexp: ",
      "Germplasm:",
      "IUPAC:",
      "IUPHAR:GPCRListForward?",
      "GOC:",
      "goc:",
      "GIOC:",
      "MONDORULE:",
      "MTH:",
      "FBC:",
      "RSC:",
      "DDB:",
      "http:www",
      "NCBITaxon_Union",
      "PhenoScape:",
      "INFOODs:",
      "NLCD:",
      "TEMP:",
      "PO_GIT:",
      "URL:http"
    ],
    "suffix": [
      ".jpg",
      ".svg",
      ".png"
    ]
  },
  "remappings": {
    "full": {
      "CHEBI:133245 MetaCyc:quercetin 3-rhamnoside-7-rhamnoside": "CHEBI:133245",
      "CHEBI:16531 MetaCyc:renillar luciferin": "CHEBI:16531",
      "CHEBI:49553 PDBeChem:Copper(II) chloride": "CHEBI:49553",
      "CHEBI:77450 MetaCyc:dicarboxylic acid monoamide \"SUBMITTER\"": "CHEBI:77450",
      "CHEBI:84990 MetaCyc:<locant>gamma</locant>-carboxy-<stereo>L</stereo>-glutamate residue \"SUBMITTER\"": "CHEBI:84990",
      "LIPIDMAPSLMFA01030141": "LIPIDMAPS:LMFA01030141",
      "LIPIDMAPSLMFA01030152": "LIPIDMAPS:LMFA01030152",
      "SNOMEDCT274897005": "SNOMEDCT:274897005",
      "GIOC:vw": "GOC:vw",
      ":has_start_point": "has_start_point",
      "dc-creator": "dc:creator",
      "PMI:17498297": "PMID:17498297",
      "HPO:SKOEHLER": "orcid:0000-0002-5316-1399",
      "HPO:skoehler": "orcid:0000-0002-5316-1399",
      "SIB:PG": "orcid:0000-0003-1813-6857",
      "UBERON:cjm": "orcid:0000-0002-6601-2165",
      "part:of": "BFO:0000050",
      "gro:partOf": "BFO:0000050",
      "bearer:of": "RO:0000053",
      "inheres:in": "RO:0000052",
      "inheres:in-obso": "RO:0000052",
      "inheres:in_part_of": "RO:0002314",
      "role:of": "RO:0000081",
      "unfolds:in": "BFO:0000066",
      "PATOC:MAH": "orcid:0000-0003-4148-4606",
      "SBN:9780070316607": "ISBN:9780070316607",
      "dc-contributor": "dc:contributor",
      "dc-license": "dc:license",
      "seeAlso": "rdfs:seeAlso",
      "FOBI_050089": "FOBI:050089",
      "FOBI_050091": "FOBI:050091",
      "has:input": "RO:0002233",
      "has:output": "RO:0002234",
      "Property:P1659": "wikidata:P1659",
      "vocab:crossSpeciesExactMatch": "semapv:crossSpeciesExactMatch",
      "definition:citation": "obo:efo#definition_citation",
      "gwas:trait": "obo:efo#gwas_trait"
    },
    "prefix": {
      "ATCC number: ": "ATCC:",
      "ATTC: ": "ATCC:",
      "BAO_": "BAO:",
      "TKG:TKG ": "TKG:",
      "KCB:KCB ": "KCB:",
      "CVCL_": "cellosaurus:CVCL_",
      "cancercelllines:CVCL_": "cellosaurus:CVCL_",
      "EGA:EGAS": "ega.study:EGAS",
      "EGA:phs": "ega.study:phs",
      "EGA:EGAD": "ega.study:EGAD",
      "KEGG COMPOUND": "KEGG.COMPOUND",
      "KEGG DRUG": "KEGG.DRUG",
      "LIPID MAPS:": "LIPIDMAPS:",
      "MedlinePlus: ": "MedlinePlus:",
      "NIST Chemistry WebBook": "NIST",
      "PMID: ": "PMID:",
      "SNOMEDCT: ": "SNOMEDCT:",
      "UMLS CUI:": "UMLS:",
      "http://linkedlifedata.com/resource/umls/id/": "UMLS:",
      "URL: ": "URL:",
      "VFB:FBbt_": "FBbt:",
      "chembl target:CHEMBL": "chembl.target:CHEMBL",
      "protein ontology:PR\\:": "PR:PR:",
      "http://orcid.org/": "orcid:",
      "http:http\\://en.wikipedia.org/wiki/": "wikipedia.en:",
      "http://en.wikipedia.org/wiki/": "wikipedia.en:",
      "http:en.wikipedia.org/wiki/": "wikipedia.en:",
      "http:http\\:en.wikipedia.org/wiki/": "wikipedia.en:",
      "WIKI:https\\://en.wikipedia.org/wiki/": "wikipedia.en:",
      "BioRXiv:https\\://doi.org/": "doi:",
      "NIF_Subcellular:sao": "SAO:",
      "NIF_Subcellular:nlx_subcell_": "NLXANAT",
      "NIF_Subcellular:birnlex": "neurolex:birnlex",
      "NIFSTD:birnlex": "neurolex:birnlex",
      "NIF_Subcellular:nlx": "neurolex:nlx",
      "NIFSTD:nifext_": "neurolex:nifext_",
      "NIFSTD:sao": "SAO:",
      "NIFSTD:nlx_dys_": "NLXDYS:",
      "URL:http\\://en.wikipedia.org/wiki/": "wikipedia.en:",
      "url: \"https://en.wikipedia.org/wiki/": "wikipedia.en:",
      "url:https\\://www.ncbi.nlm.nih.gov/pubmed/": "pubmed:",
      "url:https\\://pubmed.ncbi.nlm.nih.gov/": "pubmed:",
      "URL:http\\://": "http://",
      "URL: http\\://": "http://",
      "url:http\\://": "http://",
      "url:https\\://ghr.nlm.nih.gov/condition/": "ghr:",
      "NIF_Subcellular:FMA_": "FMA:",
      "Wikipeda:": "wikipedia:",
      "has:": "has_",
      "NSH:D0": "MESH:D0",
      "MONDOLEX:": "MONDO:",
      "unirot:": "uniprot:",
      "http:www": "http://www",
      "ECGOntology:<new dbxref> \"": "ECGOntology:",
      "GNOme: \"GNO:": "glygen",
      "UniProt: \"": "uniprot:",
      "Unimod: \"Unimod:": "unimod:",
      "OMIMl:": "OMIM:",
      "CREDIT_00": "CREDIT:00",
      "CCLV:CCLV-RIE ": "CCLV:",
      "APOLLO:SV_": "APOLLO_SV:",
      "GEMET:http\\://www.eionet.europa.eu/gemet/concept/": "GEMET:",
      "FBdv_root:": "FBdv:",
      "NCBI:NBK": "ncbibook:",
      "MicrO.owl/MICRO:": "MICRO:",
      "MicrO.owl/TEMP:": "MICRO:",
      "MicrO.owl/Temp:": "MICRO:",
      "MicrO.owl/temp:": "MICRO:",
      "xsd\\:": "xsd:",
      "OGI.owl:": "ogi:",
      "PANTHER:PTHR": "panther.family:PTHR",
      "vo/ontorat/PR:": "PR:",
      "DC:0000": "diseaseclass:0000",
<<<<<<< HEAD
      "TS-": "caloha:",
      "terms1": "dcterms",
      "urn:issn:": "issn:",
      "resource:SIO_": "SIO:",
      "odo:ADCAD_": "adcad:",
      "odo:MOSAIC_": "mosaic:",
      "scipion:CRYOEM_": "cryoem:",
      "resource:CHEMINF_": "cheminf:",
      "PDR:PMID:": "pubmed:",
      "FLOPO_": "flopo:",
      "DrugNames:DB": "drugbank:DB:",
      "FOBI_": "fobi:",
      "detail?JGLOBAL:ID=": "iobc",
      "ontology:ONTIE_": "ontie:",
      "ontology:PMR.owl#": "pmr:",
      "NIF_Subcellular:nlx_subcell_": "nif.sub:",
      "url:http\\://en.wikipedia.org/wiki/": "wikipedia.en:",
      "url:https\\://en.wikipedia.org/wiki/": "wikipedia.en:",
      "url:https\\://www.ncbi.nlm.nih.gov/pmc/articles/": "pmc:",
      "url:https\\://www.ncbi.nlm.nih.gov/books/": "ncbibook",
      "url:http\\://www.ncbi.nlm.nih.gov/sites/entrez/": "ncbigene",
      "url:http\\://www.ncbi.nlm.nih.gov/gene/": "ncbigene",
      "url:http\\://www.omim.org/entry/": "omim",
      "url:https\\://www.omim.org/entry/": "omim",
      "url:http\\://omim.org/entry/": "omim",
      "ontologyIRI:/termsonlyOUT%20(5).owl#": "apaonto:",
      "url:http\\://en.wikipedia.org/wiki/": "wikipedia.en:",
      "From_Merriam-Webster's_Online_Dictionary_at_www.Merriam-Webster.com:http\\://www.merriam-webster.com/dictionary/": "merriamwebster:",
      "From_Merriam-Webster's_Online_Dictionary_at_www.Merriam-Webster.com:http\\://www.m-w.com/cgi-bin/dictionary?book=Dictionary&va=": "merriamwebster:"
=======
      "TS-": "caloha:"
    },
    "resource_prefix": {
      "enm": {
        "Thesaurus:C": "NCIT:C"
      },
      "idocovid19": {"UniProtKN:":  "uniprot:"},
      "ito": {
        "format:": "edam.format:",
        "topic:": "edam.topic:",
        "operation:": "edam.operation:"
      },
      "mcro": {
        "format:": "edam.format:",
        "topic:": "edam.topic:",
        "operation:": "edam.operation:"
      }
>>>>>>> 0c2b09d8
    }
  }
}<|MERGE_RESOLUTION|>--- conflicted
+++ resolved
@@ -518,7 +518,6 @@
       "PANTHER:PTHR": "panther.family:PTHR",
       "vo/ontorat/PR:": "PR:",
       "DC:0000": "diseaseclass:0000",
-<<<<<<< HEAD
       "TS-": "caloha:",
       "terms1": "dcterms",
       "urn:issn:": "issn:",
@@ -548,8 +547,6 @@
       "url:http\\://en.wikipedia.org/wiki/": "wikipedia.en:",
       "From_Merriam-Webster's_Online_Dictionary_at_www.Merriam-Webster.com:http\\://www.merriam-webster.com/dictionary/": "merriamwebster:",
       "From_Merriam-Webster's_Online_Dictionary_at_www.Merriam-Webster.com:http\\://www.m-w.com/cgi-bin/dictionary?book=Dictionary&va=": "merriamwebster:"
-=======
-      "TS-": "caloha:"
     },
     "resource_prefix": {
       "enm": {
@@ -566,7 +563,6 @@
         "topic:": "edam.topic:",
         "operation:": "edam.operation:"
       }
->>>>>>> 0c2b09d8
     }
   }
 }