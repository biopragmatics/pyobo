--- conflicted
+++ resolved
@@ -6,6 +6,7 @@
 """
 
 import logging
+from functools import lru_cache
 from typing import Iterable, Tuple
 
 import click
@@ -14,12 +15,8 @@
 
 from ...cli_utils import verbose_option
 from ...constants import XREF_COLUMNS
-<<<<<<< HEAD
 from ...identifier_utils import normalize_curie
-from ...registries import get_curated_registry_database
-=======
 from ...registries import get_curated_registry_database, get_wikidata_property_types
->>>>>>> 150e65a0
 
 logger = logging.getLogger(__name__)
 
@@ -34,22 +31,20 @@
 
 def iterate_wikidata_dfs() -> Iterable[pd.DataFrame]:
     """Iterate over WikiData xref dataframes."""
-<<<<<<< HEAD
     yield get_exact_matches_df('Q21014462')  # cell line
-    for prefix, entry in get_curated_registry_database().items():
-        wikidata_property = entry.get('wikidata_property')
-        if wikidata_property is None:
-            continue
-=======
-    wikidata_properties = {
+    wikidata_properties = _get_curated_wikidata_properties()
+    wikidata_properties.update(get_wikidata_properties())
+    for prefix, wikidata_property in wikidata_properties.items():
+        yield get_wikidata_df(prefix, wikidata_property)
+
+
+@lru_cache
+def _get_curated_wikidata_properties():
+    return {
         prefix: entry['wikidata_property']
         for prefix, entry in get_curated_registry_database().items()
         if 'wikidata_property' in entry
     }
-    # wikidata_properties.update(get_wikidata_properties())
-    for prefix, wikidata_property in wikidata_properties.items():
->>>>>>> 150e65a0
-        yield get_wikidata_df(prefix, wikidata_property)
 
 
 def get_wikidata_df(prefix: str, wikidata_property: str) -> pd.DataFrame:
@@ -78,9 +73,14 @@
     """Get child wikidata properties."""
     # TODO how to automatically assign prefixes?
     for wdp in get_wikidata_property_types():
-        query = f"SELECT ?item WHERE {{ ?item wdt:P31 wd:{wdp} }}"
+        query = f"""
+        SELECT ?item ?itemLabel
+        WHERE {{ 
+            ?item wdt:P31 wd:{wdp}. 
+            SERVICE wikibase:label {{ bd:serviceParam wikibase:language "[AUTO_LANGUAGE],en". }}
+        }}"""
         for d in _run_query(query):
-            yield d['item']['value'][len('wd:'):]
+            yield d['item']['value'][len('http://www.wikidata.org/entity/'):], d['itemLabel']['value']
 
 
 def _run_query(query):
@@ -130,8 +130,10 @@
 @verbose_option
 def _main():
     """Summarize xrefs."""
-    for _ in iterate_wikidata_dfs():
-        pass
+    cp = _get_curated_wikidata_properties()
+    for prop, name in get_wikidata_properties():
+        if prop not in cp.values():
+            print(prop, name)
 
 
 if __name__ == '__main__':
