"""Convert PyOBO into OBO Graph."""

from __future__ import annotations

import logging
from collections.abc import Iterable

import bioregistry
import curies
from bioontologies.obograph import (
    OBO_SYNONYM_TO_OIO,
    OIO_TO_REFERENCE,
    Definition,
    Edge,
    Graph,
    GraphDocument,
    Meta,
    Node,
    Synonym,
    Xref,
)
from bioontologies.robot import ParseResults
from tqdm import tqdm

from pyobo.struct import Obo, Reference, Referenced, Term
from pyobo.struct.typedef import definition_source, is_a

__all__ = [
    "graph_from_obo",
    "parse_results_from_obo",
]

logger = logging.getLogger(__name__)


def parse_results_from_obo(obo: Obo) -> ParseResults:
    """Get parse results from an OBO graph."""
    graph = graph_from_obo(obo)
    return ParseResults(graph_document=GraphDocument(graphs=[graph]))


def graph_from_obo(obo: Obo, use_tqdm: bool = True) -> Graph:
    """Get an OBO Graph object from a PyOBO object."""
    nodes: list[Node] = []
    edges: list[Edge] = []
    for term in tqdm(
        obo, disable=not use_tqdm, unit="term", unit_scale=True, desc=f"[{obo.ontology}] to JSON"
    ):
        nodes.append(_get_class_node(term))
        edges.extend(_iter_edges(term))
    return Graph(
        id=bioregistry.get_bioregistry_iri("bioregistry", obo.ontology),
        prefix=obo.ontology,
        meta=_get_meta(obo),
        nodes=nodes,
        edges=edges,
        standardized=True,  # from construction :)
    )


def _get_meta(obo: Obo) -> Meta:
    return Meta(
        version=obo.data_version,
    )


<<<<<<< HEAD
def _rewire(r: Reference | Referenced) -> curies.Reference:
=======
def _rewire(r: curies.Reference | Referenced) -> curies.Reference:
>>>>>>> 9f092938
    return curies.Reference(prefix=r.prefix, identifier=r.identifier)


def _get_class_node(term: Term) -> Node:
    if term.provenance and not term.definition:
        logger.warning("[%s] unhandled when provenance but no definition", term.curie)
    elif term.definition:
        definition = Definition.from_parsed(
            value=term.definition, references=[_rewire(p) for p in term.provenance or []]
        )
    else:
        definition = None

    if term.xrefs:
        if not term.xref_types:
            term.xref_types = [
                Reference(prefix="oboInOwl", identifier="hasDbXref") for _ in term.xrefs
            ]
        elif len(term.xrefs) != len(term.xref_types):
            raise ValueError

    xrefs = [
        Xref.from_parsed(
            predicate=_rewire(xref_type),
            value=_rewire(xref),
        )
        for xref, xref_type in zip(term.xrefs, term.xref_types, strict=False)
    ]
    default_st = Reference(prefix="oboInOwl", identifier="SynonymType")
    synonyms = [
        Synonym.from_parsed(
            name=synonym.name,
            predicate=OIO_TO_REFERENCE[OBO_SYNONYM_TO_OIO[synonym.specificity]],
            synonym_type=_rewire(synonym.type.reference) if synonym.type else default_st,
            references=[_rewire(x) for x in synonym.provenance],
        )
        for synonym in term.synonyms
    ]

    meta = Meta(
        definition=definition,
        xrefs=xrefs,
        synonyms=synonyms,
        basicPropertyValues=None,  # TODO properties
        deprecated=term.is_obsolete or False,
    )
    return Node(
        id=term.bioregistry_link,
        lbl=term.name,
        meta=meta,
        type="CLASS",
        reference=_rewire(term.reference),
        standardized=True,
    )


def _iter_edges(term: Term) -> Iterable[Edge]:
    # TODO rewire probably isn't necessary since Edge.from_parsed takes anything reference-like
    for parent in term.parents:
        yield Edge.from_parsed(
            _rewire(term.reference),
            _rewire(is_a.reference),
            _rewire(parent),
        )

    for typedef, targets in term.relationships.items():
        for target in targets:
            yield Edge.from_parsed(
                _rewire(term.reference),
                _rewire(typedef),
                _rewire(target),
            )

    for provenance_reference in term.provenance:
        yield Edge.from_parsed(
            _rewire(term.reference),
            _rewire(definition_source.reference),
            _rewire(provenance_reference),
        )
    # TODO also look through xrefs and seealso to get provenance xrefs?<|MERGE_RESOLUTION|>--- conflicted
+++ resolved
@@ -64,11 +64,7 @@
     )
 
 
-<<<<<<< HEAD
-def _rewire(r: Reference | Referenced) -> curies.Reference:
-=======
 def _rewire(r: curies.Reference | Referenced) -> curies.Reference:
->>>>>>> 9f092938
     return curies.Reference(prefix=r.prefix, identifier=r.identifier)
 
 
@@ -126,7 +122,6 @@
 
 
 def _iter_edges(term: Term) -> Iterable[Edge]:
-    # TODO rewire probably isn't necessary since Edge.from_parsed takes anything reference-like
     for parent in term.parents:
         yield Edge.from_parsed(
             _rewire(term.reference),
@@ -138,7 +133,7 @@
         for target in targets:
             yield Edge.from_parsed(
                 _rewire(term.reference),
-                _rewire(typedef),
+                _rewire(typedef.reference),
                 _rewire(target),
             )
 
