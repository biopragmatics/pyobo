"""Utilities for handling prefixes."""

from __future__ import annotations

import logging
from functools import wraps

import bioregistry
from curies import Reference, ReferenceTuple

from .registries import (
    curie_has_blacklisted_prefix,
    curie_has_blacklisted_suffix,
    curie_is_blacklisted,
    remap_full,
    remap_prefix,
)

__all__ = [
    "normalize_curie",
    "wrap_norm_prefix",
    "standardize_ec",
]

logger = logging.getLogger(__name__)


class MissingPrefixError(ValueError):
    """Raised on a missing prefix."""

    reference: Reference | None

    def __init__(
        self,
        *,
        curie: str,
        ontology: str | None = None,
        reference: Reference | None = None,
    ):
        """Initialize the error."""
        self.curie = curie
        self.ontology = ontology
        self.reference = reference

    def __str__(self) -> str:
        s = ""
        if self.ontology:
            s += f"[{self.ontology}] "
        s += f"curie contains unhandled prefix: `{self.curie}`"
        if self.reference is not None:
            s += f" from {self.reference.curie}"
        return s


BAD_CURIES: set[str] = set()


<<<<<<< HEAD
def normalize_curie(
    curie: str,
    *,
    strict: bool = True,
    ontology: str | None = None,
    reference_node: Reference | None = None,
=======

def normalize_curie(
    curie: str, *, strict: bool = True, ontology: str | None = None
>>>>>>> 0c2b09d8
) -> tuple[str, str] | tuple[None, None]:
    """Parse a string that looks like a CURIE.

    :param curie: A compact uniform resource identifier (CURIE)
    :param strict: Should an exception be thrown if the CURIE can not be parsed w.r.t. the Bioregistry?
    :param ontology: The ontology in which the CURIE appears
    :return: A parse tuple or a tuple of None, None if not able to parse and not strict

    - Normalizes the namespace
    - Checks against a blacklist for the entire curie, for the namespace, and for suffixes.
    """
    if curie_is_blacklisted(curie):
        return None, None
    if curie_has_blacklisted_prefix(curie):
        return None, None
    if curie_has_blacklisted_suffix(curie):
        return None, None

    # Remap the curie with the full list
    curie = remap_full(curie)

    # Remap node's prefix (if necessary)
    curie = remap_prefix(curie, ontology_prefix=ontology)

    # TODO reuse bioregistry logic for standardizing and parsing CURIEs?
    try:
        prefix, identifier = curie.split(":", 1)
    except ValueError:  # skip nodes that don't look like normal CURIEs
        if curie not in BAD_CURIES:
            BAD_CURIES.add(curie)
            logger.debug(f"could not split CURIE on colon: {curie}")
        return None, None

    # remove redundant prefix
    if identifier.casefold().startswith(f"{prefix.casefold()}:"):
        identifier = identifier[len(prefix) + 1 :]

    norm_node_prefix = bioregistry.normalize_prefix(prefix)
    if norm_node_prefix is not None:
        return norm_node_prefix, identifier
    elif strict:
        raise MissingPrefixError(curie=curie, ontology=ontology, reference=reference_node)
    else:
        return None, None


def wrap_norm_prefix(f):
    """Decorate a function that take in a prefix to auto-normalize, or return None if it can't be normalized."""

    @wraps(f)
    def _wrapped(prefix: str | Reference | ReferenceTuple, *args, **kwargs):
        if isinstance(prefix, str):
            norm_prefix = bioregistry.normalize_prefix(prefix)
            if norm_prefix is None:
                raise ValueError(f"Invalid prefix: {prefix}")
            prefix = norm_prefix
        elif isinstance(prefix, Reference):
            norm_prefix = bioregistry.normalize_prefix(prefix.prefix)
            if norm_prefix is None:
                raise ValueError(f"Invalid prefix: {prefix.prefix}")
            prefix = Reference(prefix=norm_prefix, identifier=prefix.identifier)
        elif isinstance(prefix, ReferenceTuple):
            norm_prefix = bioregistry.normalize_prefix(prefix.prefix)
            if norm_prefix is None:
                raise ValueError(f"Invalid prefix: {prefix.prefix}")
            prefix = ReferenceTuple(norm_prefix, prefix.identifier)
        else:
            raise TypeError
        return f(prefix, *args, **kwargs)

    return _wrapped


def standardize_ec(ec: str) -> str:
    """Standardize an EC code identifier by removing all trailing dashes and dots."""
    ec = ec.strip().replace(" ", "")
    for _ in range(4):
        ec = ec.rstrip("-").rstrip(".")
    return ec<|MERGE_RESOLUTION|>--- conflicted
+++ resolved
@@ -55,18 +55,12 @@
 BAD_CURIES: set[str] = set()
 
 
-<<<<<<< HEAD
 def normalize_curie(
     curie: str,
     *,
     strict: bool = True,
     ontology: str | None = None,
     reference_node: Reference | None = None,
-=======
-
-def normalize_curie(
-    curie: str, *, strict: bool = True, ontology: str | None = None
->>>>>>> 0c2b09d8
 ) -> tuple[str, str] | tuple[None, None]:
     """Parse a string that looks like a CURIE.
 
