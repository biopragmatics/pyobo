--- conflicted
+++ resolved
@@ -9,11 +9,6 @@
 from curies import Reference, ReferenceTuple
 
 __all__ = [
-<<<<<<< HEAD
-    "wrap_norm_prefix",
-=======
-    "normalize_curie",
->>>>>>> 9e23da2c
     "standardize_ec",
     "wrap_norm_prefix",
 ]
