"""Utilities for handling prefixes."""

from __future__ import annotations

import logging
from functools import wraps
from typing import ClassVar

import bioontologies.upgrade
import bioregistry
from curies import Reference, ReferenceTuple

from .registries import (
    curie_has_blacklisted_prefix,
    curie_has_blacklisted_suffix,
    curie_is_blacklisted,
    remap_full,
    remap_prefix,
)

__all__ = [
    "normalize_curie",
    "standardize_ec",
    "wrap_norm_prefix",
]

logger = logging.getLogger(__name__)


class ParseError(ValueError):
    """Raised on a missing prefix."""

    text: ClassVar[str]

    def __init__(
        self,
        *,
        curie: str,
        ontology_prefix: str | None = None,
        node: Reference | None = None,
    ) -> None:
        """Initialize the error."""
        self.curie = curie
        self.ontology_prefix = ontology_prefix
        self.node = node

    def __str__(self) -> str:
        s = ""
        if self.ontology_prefix:
            s += f"[{self.ontology_prefix}] "
        s += f"{self.text}: `{self.curie}`"
        if self.node is not None:
            s += f" from {self.node.curie}"
        return s


class MissingPrefixError(ParseError):
    """Raised on a missing prefix."""

    text = "CURIE contains unhandled prefix"


class UnparsableIRIError(ParseError):
    """Raised on a an unparsable IRI."""

    text = "IRI could not be parsed"


BAD_CURIES = set()


def normalize_curie(
    curie: str,
    *,
    strict: bool = True,
    ontology_prefix: str | None = None,
    node: Reference | None = None,
    upgrade: bool = True,
) -> ReferenceTuple | tuple[None, None]:
    """Parse a string that looks like a CURIE.

    :param curie: A compact uniform resource identifier (CURIE)
    :param strict: Should an exception be thrown if the CURIE can not be parsed w.r.t. the Bioregistry?
    :param ontology_prefix: The ontology in which the CURIE appears
    :return: A parse tuple or a tuple of None, None if not able to parse and not strict

    - Normalizes the namespace
    - Checks against a blacklist for the entire curie, for the namespace, and for suffixes.
    """
<<<<<<< HEAD
    curie = curie.removeprefix("url:")
    curie = curie.replace(r"https\://", "https://")
    curie = curie.replace(r"http\://", "http://")

    # Remap the curie with the full list
    curie = remap_full(curie)
=======
    if upgrade:
        # Remap the curie with the full list
        curie = remap_full(curie)
>>>>>>> 15ff6671

        # Remap node's prefix (if necessary)
        curie = remap_prefix(curie, ontology_prefix=ontology_prefix)

    if curie_is_blacklisted(curie):
        return None, None
    if curie_has_blacklisted_prefix(curie):
        return None, None
    if curie_has_blacklisted_suffix(curie):
        return None, None

    if upgrade and (reference_t := bioontologies.upgrade.upgrade(curie)):
        return reference_t

    if curie.startswith("http:") or curie.startswith("https:"):
        # this rstrip might get us in trouble if there are real
        # namespaces that have trailing slashes
        if reference := parse_iri(curie.rstrip("/")):
            return reference.pair
        elif strict:
            raise UnparsableIRIError(curie=curie, ontology_prefix=ontology_prefix, node=node)
        else:
            return None, None

    try:
        prefix, identifier = curie.split(":", 1)
    except ValueError:  # skip nodes that don't look like normal CURIEs
        if curie not in BAD_CURIES:
            BAD_CURIES.add(curie)
            logger.debug(f"could not split CURIE on colon: {curie}")
        return None, None

    norm_node_prefix = bioregistry.normalize_prefix(prefix)
    if norm_node_prefix:
        identifier = bioregistry.standardize_identifier(norm_node_prefix, identifier)
        return ReferenceTuple(norm_node_prefix, identifier)
    elif strict:
        raise MissingPrefixError(curie=curie, ontology_prefix=ontology_prefix, node=node)
    else:
        return None, None


def parse_iri(iri: str) -> Reference | None:
    """Parse an IRI into a reference, if possible."""
    p, i = bioregistry.parse_iri(iri)
    if p and i:
        return Reference(prefix=p, identifier=i)
    return None


def wrap_norm_prefix(f):
    """Decorate a function that take in a prefix to auto-normalize, or return None if it can't be normalized."""

    @wraps(f)
    def _wrapped(prefix: str | Reference | ReferenceTuple, *args, **kwargs):
        if isinstance(prefix, str):
            norm_prefix = bioregistry.normalize_prefix(prefix)
            if norm_prefix is None:
                raise ValueError(f"Invalid prefix: {prefix}")
            prefix = norm_prefix
        elif isinstance(prefix, Reference):
            norm_prefix = bioregistry.normalize_prefix(prefix.prefix)
            if norm_prefix is None:
                raise ValueError(f"Invalid prefix: {prefix.prefix}")
            prefix = Reference(prefix=norm_prefix, identifier=prefix.identifier)
        elif isinstance(prefix, ReferenceTuple):
            norm_prefix = bioregistry.normalize_prefix(prefix.prefix)
            if norm_prefix is None:
                raise ValueError(f"Invalid prefix: {prefix.prefix}")
            prefix = ReferenceTuple(norm_prefix, prefix.identifier)
        else:
            raise TypeError
        return f(prefix, *args, **kwargs)

    return _wrapped


def standardize_ec(ec: str) -> str:
    """Standardize an EC code identifier by removing all trailing dashes and dots."""
    ec = ec.strip().replace(" ", "")
    for _ in range(4):
        ec = ec.rstrip("-").rstrip(".")
    return ec<|MERGE_RESOLUTION|>--- conflicted
+++ resolved
@@ -87,18 +87,13 @@
     - Normalizes the namespace
     - Checks against a blacklist for the entire curie, for the namespace, and for suffixes.
     """
-<<<<<<< HEAD
     curie = curie.removeprefix("url:")
     curie = curie.replace(r"https\://", "https://")
     curie = curie.replace(r"http\://", "http://")
 
-    # Remap the curie with the full list
-    curie = remap_full(curie)
-=======
     if upgrade:
         # Remap the curie with the full list
         curie = remap_full(curie)
->>>>>>> 15ff6671
 
         # Remap node's prefix (if necessary)
         curie = remap_prefix(curie, ontology_prefix=ontology_prefix)
