"""Miscellaneous utilities."""

from __future__ import annotations

import logging
from collections.abc import Callable
from datetime import datetime

import bioversions.utils

from pyobo.constants import OntologyFormat

__all__ = [
    "VERSION_GETTERS",
    "cleanup_version",
]

logger = logging.getLogger(__name__)

BIZARRE_LOGGED = set()

#: Rewrites for mostly static resources that have weird quirks
VERSION_REWRITES = {
    "$Date: 2009/11/15 10:54:12 $": "2009-11-15",  # for owl
    "http://www.w3.org/2006/time#2016": "2016",  # for time
    "https://purl.org/ontology/modalia#1.0.0": "1.0.0",  # for dalia
}
STATIC_VERSION_REWRITES = {
    "orth": "2",
}
VERSION_PREFIXES = [
    "http://www.orpha.net/version",
    "https://www.orphadata.com/data/ontologies/ordo/last_version/ORDO_en_",
    "http://humanbehaviourchange.org/ontology/bcio.owl/",
    "http://purl.org/pav/",
    "http://identifiers.org/combine.specifications/teddy.rel-",
    "https://purl.dataone.org/odo/MOSAIC/",
    "http://purl.dataone.org/odo/SASAP/",  # like in http://purl.dataone.org/odo/SASAP/0.3.1
    "http://purl.dataone.org/odo/SENSO/",  # like in http://purl.dataone.org/odo/SENSO/0.1.0
    "https://purl.dataone.org/odo/ADCAD/",
    "http://identifiers.org/combine.specifications/teddy.rel-",
<<<<<<< HEAD
=======
    "https://nfdi.fiz-karlsruhe.de/ontology/",
>>>>>>> 73577852
]
VERSION_PREFIX_SPLITS = [
    "http://www.ebi.ac.uk/efo/releases/v",
    "http://www.ebi.ac.uk/swo/swo.owl/",
    "http://semanticscience.org/ontology/sio/v",
    "http://ontology.neuinfo.org/NIF/ttl/nif/version/",
]


def cleanup_version(data_version: str, prefix: str) -> str:
    """Clean the version information."""
    # in case a literal string that wasn't parsed properly gets put in
    data_version = data_version.strip('"')

    if data_version in VERSION_REWRITES:
        return VERSION_REWRITES[data_version]

    data_version = data_version.removesuffix(".owl")
    if data_version.endswith(prefix):
        data_version = data_version[: -len(prefix)]
    data_version = data_version.removesuffix("/")

    data_version = data_version.removeprefix("releases/")
    data_version = data_version.removeprefix("release/")

    for version_prefix in VERSION_PREFIXES:
        if data_version.startswith(version_prefix):
            return data_version.removeprefix(version_prefix)

    for version_prefix_split in VERSION_PREFIX_SPLITS:
        if data_version.startswith(version_prefix_split):
            return data_version.removeprefix(version_prefix_split).split("/")[0]

    # use a heuristic to determine if the version is one of
    # consecutive, major.minor, or semantic versioning (i.e., major.minor.patch)
    if data_version.replace(".", "").isnumeric():
        return data_version

    for v in reversed(data_version.split("/")):
        v = v.strip()
        try:
            datetime.strptime(v, "%Y-%m-%d")
        except ValueError:
            continue
        else:
            return v
    if (prefix, data_version) not in BIZARRE_LOGGED:
        logger.debug("[%s] bizarre version: %s", prefix, data_version)
        BIZARRE_LOGGED.add((prefix, data_version))
    return data_version


def _get_obo_version(prefix: str, url: str, *, max_lines: int = 200) -> str | None:
    rv = bioversions.utils.get_obo_version(url, max_lines=max_lines)
    if rv is None:
        return None
    return cleanup_version(rv, prefix)


def _get_owl_version(prefix: str, url: str, *, max_lines: int = 200) -> str | None:
    rv = bioversions.utils.get_owl_xml_version(url, max_lines=max_lines)
    if rv is None:
        return None
    return cleanup_version(rv, prefix)


def _get_obograph_json_version(prefix: str, url: str) -> str | None:
    rv = bioversions.utils.get_obograph_json_version(url)
    if rv is None:
        return None
    return cleanup_version(rv, prefix)


#: A mapping from data type to gersion getter function
VERSION_GETTERS: dict[OntologyFormat, Callable[[str, str], str | None]] = {
    "obo": _get_obo_version,
    "owl": _get_owl_version,
    "json": _get_obograph_json_version,
}<|MERGE_RESOLUTION|>--- conflicted
+++ resolved
@@ -39,10 +39,7 @@
     "http://purl.dataone.org/odo/SENSO/",  # like in http://purl.dataone.org/odo/SENSO/0.1.0
     "https://purl.dataone.org/odo/ADCAD/",
     "http://identifiers.org/combine.specifications/teddy.rel-",
-<<<<<<< HEAD
-=======
     "https://nfdi.fiz-karlsruhe.de/ontology/",
->>>>>>> 73577852
 ]
 VERSION_PREFIX_SPLITS = [
     "http://www.ebi.ac.uk/efo/releases/v",
