--- conflicted
+++ resolved
@@ -78,12 +78,8 @@
     "class_resolver>=0.6.0",
     "psycopg2-binary",
     "pydantic>=2.0",
-<<<<<<< HEAD
     "curies>=0.10.17",
-=======
-    "curies>=0.10.13",
     "curies-processing>=0.1.0",
->>>>>>> 7bd00ff1
     "python-dateutil",
     "networkx>=3.4",
     # Resource Downloaders
